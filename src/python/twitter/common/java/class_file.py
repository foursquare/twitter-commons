# ==================================================================================================
# Copyright 2011 Twitter, Inc.
# --------------------------------------------------------------------------------------------------
# Licensed under the Apache License, Version 2.0 (the "License");
# you may not use this work except in compliance with the License.
# You may obtain a copy of the License in the LICENSE file, or at:
#
#  http://www.apache.org/licenses/LICENSE-2.0
#
# Unless required by applicable law or agreed to in writing, software
# distributed under the License is distributed on an "AS IS" BASIS,
# WITHOUT WARRANTIES OR CONDITIONS OF ANY KIND, either express or implied.
# See the License for the specific language governing permissions and
# limitations under the License.
# ==================================================================================================

from .java_types import *
from .class_flags import ClassFlags
from .constant import (
  Constant, LongConstant, DoubleConstant, ClassConstant,
  FieldrefConstant, InterfaceMethodrefConstant, MethodrefConstant)
from .field_info import FieldInfo
from .method_info import MethodInfo
from .attribute_info import Attribute
from .signature_parser import PackageSpecifier

from hashlib import md5

class ClassDecoders:
  @staticmethod
  def decode_constant_pool(data, count):
    # 0th entry is a sentinel, since constants are indexed 1..constant_pool_size
    constants = [None]
    offset = 0
    skip = False
    for k in range(1, count):
      if skip:
        skip = False
        continue
      constant = Constant.parse(data[offset:])
      constants.append(constant)
      offset += constant.size()
      # special cases for Long/Double constants!
      # http://java.sun.com/docs/books/jvms/second_edition/html/ClassFile.doc.html#1348
      if isinstance(constant, (LongConstant, DoubleConstant)):
        constants.append(None)  # append a sentinel
        skip = True
    return constants, data[offset:]

  @staticmethod
  def decode_interfaces(data, count, constants):
    interfaces, data = JavaNativeType.parse(data, *[u2]*count)
    interfaces = map(lambda offset: constants[offset], interfaces)
    return interfaces, data

  @staticmethod
  def decode_fields(data, count, constants):
    fields = []
    offset = 0
    for k in range(count):
      field = FieldInfo(data[offset:], constants)
      offset += field.size()
      fields.append(field)
    return fields, data[offset:]

  @staticmethod
  def decode_methods(data, count, constants):
    methods = []
    offset = 0
    for k in range(count):
      method = MethodInfo(data[offset:], constants)
      offset += method.size()
      methods.append(method)
    return methods, data[offset:]

  @staticmethod
  def decode_attributes(data, count, constants):
    attributes = []
    offset = 0
    for k in range(count):
      attribute = Attribute.parse(data[offset:], constants)
      offset += attribute.size()
      attributes.append(attribute)
    return attributes, data[offset:]

class ClassFile(object):
  """Wrapper for a .class file.
  """

  _LINKAGE_CONSTANT_TYPES = (
    FieldrefConstant,
    InterfaceMethodrefConstant,
    MethodrefConstant)

  def __init__(self, data, decode_full=True):
<<<<<<< HEAD
    """
    Parameters:
      data: the contents of a classfile as a bytestream
      decode_full: optimization flag. If True, the entire classfile is decoded.
         If false, then decoding stops once the constant pool has been decoded.
    """
=======
>>>>>>> 63255f72
    self._data = data
    self._decode(decode_full)
    self._track_dependencies()

  def _linkage_constants(self):
    return [
      c for c in self._constant_pool
      if isinstance(c, self._LINKAGE_CONSTANT_TYPES)]

  def linkage_signature(self):
    cs = [c(self._constant_pool) for c in self._linkage_constants()]
    m = md5()
    m.update('\n'.join(sorted(cs)))
    return m.hexdigest()

  def _track_dependencies(self):
    self._external_references = set(
      c(self._constant_pool) for c in self._linkage_constants())

  def external_references(self):
    return self._external_references

  def get_external_class_references(self):
    """
    Retrieve all of the classes referenced by this class.
    All class references appear in the constant pool, so to get this list, we only need
    to retrieve the pool.

    Returns: a set of class specifier strings in JVM format (e.g., "java/util/String")
    """
    result = set()
    for c in self._constant_pool:
      if c is not None:
        result = result.union(c.get_external_class_references(self._constant_pool))
    return result

  @staticmethod
  def from_fp(fp, decode_full=True):
<<<<<<< HEAD
    """
    Parameters:
      fp: a file pointer for reading the contents of a classfile
      decode_full: optimization flag. If True, the entire classfile is decoded.
         If false, then decoding stops once the constant pool has been decoded.
    """

=======
>>>>>>> 63255f72
    return ClassFile(fp.read(), decode_full)

  @staticmethod
  def from_file(filename, decode_full=True):
<<<<<<< HEAD
    """
    Parameters:
      filename: the filename of the class file.
      decode_full: optimization flag. If True, the entire classfile is decoded.
         If false, then decoding stops once the constant pool has been decoded.
    """
=======
>>>>>>> 63255f72
    with open(filename, 'rb') as fp:
      return ClassFile.from_fp(fp, decode_full)

  def _decode(self, decode_full):
    data = self._data

    (self._magic, self._minor_version, self._major_version), data = \
      JavaNativeType.parse(data, u4, u2, u2)
    assert self._magic == 0xCAFEBABE

    # constant pool
    (self._constant_pool_count,), data = JavaNativeType.parse(data, u2)
    self._constant_pool, data = ClassDecoders.decode_constant_pool(
      data, self._constant_pool_count)

    if not decode_full:
      return

    (access_flags, this_class, super_class), data = JavaNativeType.parse(data, u2, u2, u2)
    self._access_flags  = ClassFlags(access_flags)
    self._this_class    = self._constant_pool[this_class]
    self._super_class   = self._constant_pool[super_class]

    # interfaces
    (self._interfaces_count,), data = JavaNativeType.parse(data, u2)
    self._interfaces, data = ClassDecoders.decode_interfaces(
      data, self._interfaces_count, self._constant_pool)

    # fields
    (self._fields_count,), data = JavaNativeType.parse(data, u2)
    self._fields, data = ClassDecoders.decode_fields(
      data, self._fields_count, self._constant_pool)

    # methods
    (self._methods_count,), data = JavaNativeType.parse(data, u2)
    self._methods, data = ClassDecoders.decode_methods(
      data, self._methods_count, self._constant_pool)

    # attributes
    (self._attributes_count,), data = JavaNativeType.parse(data, u2)
    self._attributes, data = ClassDecoders.decode_attributes(
      data, self._attributes_count, self._constant_pool)

  def version(self):
    return self._major_version, self._minor_version

  def methods(self):
    return self._methods

  def attributes(self):
    return self._attributes

  def interfaces(self):
    return self._interfaces

  def fields(self):
    return self._fields

  def this_class(self):
    return self._this_class(self._constant_pool)

  def super_class(self):
    return self._super_class(self._constant_pool)

  def constants(self):
    return self._constant_pool

  def constant(self, index):
    return self._constant_pool[index](self._constant_pool)

  def access_flags(self):
    return self._access_flags

  def __str__(self):
    const = self._constant_pool
    output = []
    output.append("class version: (%d, %d)" % (self._major_version, self._minor_version))
    output.append("this: %s" % self._this_class(const))
    output.append("super: %s" % self._super_class(const))
    output.append("access flags: %s" % self._access_flags)
    if self._interfaces:
      output.append("interfaces: ")
      for interface in self._interfaces:
        output.append("  %s" % interface(const))
    if self._fields:
      output.append("fields: ")
      for field in self._fields:
        output.append("  %s" % field)
    if self._methods:
      output.append("methods: ")
      for method in self._methods:
        output.append("  %s" % method)
    if self._attributes:
      output.append("attributes: ")
      for attribute in self._attributes:
        output.append("  %s" % attribute)
    if self._external_references:
      output.append("external references: ")
      for ref in self._external_references:
        output.append("  %s" % ref)
    output.append("linkage signature: \n  %s" % self.linkage_signature())
    return '\n'.join(output)<|MERGE_RESOLUTION|>--- conflicted
+++ resolved
@@ -93,15 +93,12 @@
     MethodrefConstant)
 
   def __init__(self, data, decode_full=True):
-<<<<<<< HEAD
     """
     Parameters:
       data: the contents of a classfile as a bytestream
       decode_full: optimization flag. If True, the entire classfile is decoded.
          If false, then decoding stops once the constant pool has been decoded.
     """
-=======
->>>>>>> 63255f72
     self._data = data
     self._decode(decode_full)
     self._track_dependencies()
@@ -140,29 +137,22 @@
 
   @staticmethod
   def from_fp(fp, decode_full=True):
-<<<<<<< HEAD
     """
     Parameters:
       fp: a file pointer for reading the contents of a classfile
       decode_full: optimization flag. If True, the entire classfile is decoded.
          If false, then decoding stops once the constant pool has been decoded.
     """
-
-=======
->>>>>>> 63255f72
     return ClassFile(fp.read(), decode_full)
 
   @staticmethod
   def from_file(filename, decode_full=True):
-<<<<<<< HEAD
     """
     Parameters:
       filename: the filename of the class file.
       decode_full: optimization flag. If True, the entire classfile is decoded.
          If false, then decoding stops once the constant pool has been decoded.
     """
-=======
->>>>>>> 63255f72
     with open(filename, 'rb') as fp:
       return ClassFile.from_fp(fp, decode_full)
 
