# ==================================================================================================
# Copyright 2011 Twitter, Inc.
# --------------------------------------------------------------------------------------------------
# Licensed under the Apache License, Version 2.0 (the "License");
# you may not use this work except in compliance with the License.
# You may obtain a copy of the License in the LICENSE file, or at:
#
#  http://www.apache.org/licenses/LICENSE-2.0
#
# Unless required by applicable law or agreed to in writing, software
# distributed under the License is distributed on an "AS IS" BASIS,
# WITHOUT WARRANTIES OR CONDITIONS OF ANY KIND, either express or implied.
# See the License for the specific language governing permissions and
# limitations under the License.
# ==================================================================================================

from twitter.pants.targets.exportable_jvm_library import ExportableJvmLibrary


 # TODO(Anand) Remove this from pants proper when a code adjoinment mechanism exists
 # or ok if/when thriftstore is open sourced as well..
class JavaThriftstoreDMLLibrary(ExportableJvmLibrary):
  """Defines a target that builds java stubs from a thriftstore DDL file."""

  def __init__(self,
               name,
               sources,
               dependencies = None,
               exclusives=None):

    """name: The name of this module target, addressable via pants via the portion of the spec
        following the colon
    sources: A list of paths containing the thriftstore source files this module's jar is compiled from
    dependencies: An optional list of Dependency objects specifying the binary (jar) dependencies of
        this module.
    exclusives:   An optional map of exclusives tags. See CheckExclusives for details.
    """

    ExportableJvmLibrary.__init__(self,
                                  name,
                                  sources,
                                  provides = None,
<<<<<<< HEAD
<<<<<<< HEAD
                                  dependencies = dependencies)
=======
                                  dependencies = dependencies,
                                  exclusives=exclusives)
>>>>>>> 41c72329
    self.add_labels('codegen')
=======
                                  dependencies = dependencies,
                                  exclusives=exclusives or {})
    self.add_label('codegen')
>>>>>>> Added a check_exclusives task.

  def _as_jar_dependency(self):
    return ExportableJvmLibrary._as_jar_dependency(self).with_sources()<|MERGE_RESOLUTION|>--- conflicted
+++ resolved
@@ -40,19 +40,9 @@
                                   name,
                                   sources,
                                   provides = None,
-<<<<<<< HEAD
-<<<<<<< HEAD
-                                  dependencies = dependencies)
-=======
                                   dependencies = dependencies,
                                   exclusives=exclusives)
->>>>>>> 41c72329
     self.add_labels('codegen')
-=======
-                                  dependencies = dependencies,
-                                  exclusives=exclusives or {})
-    self.add_label('codegen')
->>>>>>> Added a check_exclusives task.
 
   def _as_jar_dependency(self):
     return ExportableJvmLibrary._as_jar_dependency(self).with_sources()