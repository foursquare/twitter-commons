# ==================================================================================================
# Copyright 2011 Twitter, Inc.
# --------------------------------------------------------------------------------------------------
# Licensed under the Apache License, Version 2.0 (the "License");
# you may not use this work except in compliance with the License.
# You may obtain a copy of the License in the LICENSE file, or at:
#
#  http://www.apache.org/licenses/LICENSE-2.0
#
# Unless required by applicable law or agreed to in writing, software
# distributed under the License is distributed on an "AS IS" BASIS,
# WITHOUT WARRANTIES OR CONDITIONS OF ANY KIND, either express or implied.
# See the License for the specific language governing permissions and
# limitations under the License.
# ==================================================================================================

from .jvm_target import JvmTarget


class ExportableJvmLibrary(JvmTarget):
  """A baseclass for java targets that support being exported to an artifact repository."""
<<<<<<< HEAD

  def __init__(self, name, sources, provides=None, dependencies=None, excludes=None,
               exclusives=exclusives):
    # It's critical that provides is set 1st since _provides() is called elsewhere in the
    # constructor flow.
    self.provides = provides
=======
  def __init__(self, name, sources, provides=None, dependencies=None, excludes=None,
               exclusives=None):
    # It's critical that provides is set 1st since _provides() is called elsewhere in the
    # constructor flow.
    self.provides = provides

>>>>>>> 41c72329
    JvmTarget.__init__(self, name, sources, dependencies, excludes, exclusives=exclusives)
    self.add_labels('exportable')

  def _provides(self):
    return self.provides<|MERGE_RESOLUTION|>--- conflicted
+++ resolved
@@ -19,21 +19,11 @@
 
 class ExportableJvmLibrary(JvmTarget):
   """A baseclass for java targets that support being exported to an artifact repository."""
-<<<<<<< HEAD
-
-  def __init__(self, name, sources, provides=None, dependencies=None, excludes=None,
-               exclusives=exclusives):
-    # It's critical that provides is set 1st since _provides() is called elsewhere in the
-    # constructor flow.
-    self.provides = provides
-=======
   def __init__(self, name, sources, provides=None, dependencies=None, excludes=None,
                exclusives=None):
     # It's critical that provides is set 1st since _provides() is called elsewhere in the
     # constructor flow.
     self.provides = provides
-
->>>>>>> 41c72329
     JvmTarget.__init__(self, name, sources, dependencies, excludes, exclusives=exclusives)
     self.add_labels('exportable')
 
