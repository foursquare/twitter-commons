--- conflicted
+++ resolved
@@ -20,22 +20,6 @@
 from .pants_target import Pants
 from .with_sources import TargetWithSources
 
-<<<<<<< HEAD
-=======
-class Doc(InternalTarget, TargetWithSources):
-  """A target that processes documentation in a directory"""
-  def __init__(self, name, dependencies=(), sources=None, resources=None,
-               exclusives=None):
-    InternalTarget.__init__(self, name, dependencies, None, exclusives=exclusives)
-    TargetWithSources.__init__(self, name, exclusives=exclusives or {})
-    if not sources:
-      raise TargetDefinitionException(self, 'No sources specified')
-    self.add_label('doc')
-    self.name = name
-    self.sources = self._resolve_paths(self.target_base, sources)
-    self.resources = self._resolve_paths(self.target_base, resources) if resources else []
-
->>>>>>> 41c72329
 class Wiki(Target):
   """A target that identifies a wiki where pages can be published"""
 
