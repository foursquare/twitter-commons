--- conflicted
+++ resolved
@@ -22,11 +22,7 @@
 class JarLibrary(Target):
   """Serves as a proxy for one or more JarDependencies or JavaTargets."""
 
-<<<<<<< HEAD
   def __init__(self, name, dependencies, exclusives = None):
-=======
-  def __init__(self, name, dependencies, exclusives=None):
->>>>>>> 41c72329
     """name: The name of this module target, addressable via pants via the portion of the spec
         following the colon
     dependencies: one or more JarDependencies this JarLibrary bundles or Pants pointing to other
@@ -34,12 +30,7 @@
     exclusives:   An optional map of exclusives tags. See CheckExclusives for details.
     """
 
-<<<<<<< HEAD
     Target.__init__(self, name, exclusives=exclusives)
-=======
-
-    Target.__init__(self, name, False, exclusives=exclusives)
->>>>>>> 41c72329
     if dependencies is None:
       raise TargetDefinitionException(self, "A dependencies list must be supplied even if empty.")
     self.add_labels('jars')
