# ==================================================================================================
# Copyright 2011 Twitter, Inc.
# --------------------------------------------------------------------------------------------------
# Licensed under the Apache License, Version 2.0 (the "License");
# you may not use this work except in compliance with the License.
# You may obtain a copy of the License in the LICENSE file, or at:
#
#  http://www.apache.org/licenses/LICENSE-2.0
#
# Unless required by applicable law or agreed to in writing, software
# distributed under the License is distributed on an "AS IS" BASIS,
# WITHOUT WARRANTIES OR CONDITIONS OF ANY KIND, either express or implied.
# See the License for the specific language governing permissions and
# limitations under the License.
# ==================================================================================================

from .exportable_jvm_library import ExportableJvmLibrary
from .resources import WithLegacyResources


class JavaLibrary(ExportableJvmLibrary, WithLegacyResources):
  """Defines a target that produces a java library."""

  def __init__(self, name, sources=None, provides=None, dependencies=None, excludes=None,
<<<<<<< HEAD
               resources=None, deployjar=False, buildflags=None, exclusives = None):

=======
               resources=None, deployjar=False, buildflags=None,
               exclusives=None):
>>>>>>> 41c72329
    """name: The name of this module target, addressable via pants via the portion of the spec
        following the colon
    sources: A list of paths containing the java source files this modules jar is compiled from
    provides: An optional Dependency object indicating the The ivy artifact to export
    dependencies: An optional list of Dependency objects specifying the binary (jar) dependencies of
        this module.
    excludes: An optional list of dependency exclude patterns to filter all of this module's
        transitive dependencies against.
    resources: An optional list of paths containing (filterable) text file resources to place in
        this module's jar
    deployjar: DEPRECATED - An optional boolean that turns on generation of a monolithic deploy
        jar - now ignored.
    buildflags: DEPRECATED - A list of additional command line arguments to pass to the underlying
        build system for this target - now ignored.
    exclusives:   An optional map of exclusives tags. See CheckExclusives for details.
    """

<<<<<<< HEAD
    ExportableJvmLibrary.__init__(self, name, sources, provides, dependencies, excludes,
                                  exclusives=exclusives)
    WithLegacyResources.__init__(self, name, sources=sources, resources=resources,
                                 exclusives=exclusives)
=======
    ExportableJvmLibrary.__init__(self, name, sources, provides, dependencies, excludes, exclusives=exclusives)
    WithLegacyResources.__init__(self, name, sources=sources, resources=resources)

>>>>>>> 41c72329
    self.add_labels('java')<|MERGE_RESOLUTION|>--- conflicted
+++ resolved
@@ -22,13 +22,7 @@
   """Defines a target that produces a java library."""
 
   def __init__(self, name, sources=None, provides=None, dependencies=None, excludes=None,
-<<<<<<< HEAD
                resources=None, deployjar=False, buildflags=None, exclusives = None):
-
-=======
-               resources=None, deployjar=False, buildflags=None,
-               exclusives=None):
->>>>>>> 41c72329
     """name: The name of this module target, addressable via pants via the portion of the spec
         following the colon
     sources: A list of paths containing the java source files this modules jar is compiled from
@@ -45,15 +39,7 @@
         build system for this target - now ignored.
     exclusives:   An optional map of exclusives tags. See CheckExclusives for details.
     """
-
-<<<<<<< HEAD
     ExportableJvmLibrary.__init__(self, name, sources, provides, dependencies, excludes,
                                   exclusives=exclusives)
-    WithLegacyResources.__init__(self, name, sources=sources, resources=resources,
-                                 exclusives=exclusives)
-=======
-    ExportableJvmLibrary.__init__(self, name, sources, provides, dependencies, excludes, exclusives=exclusives)
     WithLegacyResources.__init__(self, name, sources=sources, resources=resources)
-
->>>>>>> 41c72329
     self.add_labels('java')