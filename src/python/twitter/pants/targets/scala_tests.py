--- conflicted
+++ resolved
@@ -21,25 +21,8 @@
 class ScalaTests(JvmTarget):
   """Defines a target that tests a scala library."""
 
-<<<<<<< HEAD
   def __init__(self, name, sources=None, java_sources=None, dependencies=None, excludes=None,
-<<<<<<< HEAD
-               resources=None, buildflags=None):
-=======
-  def __init__(self,
-               name,
-               sources = None,
-               java_sources = None,
-               dependencies = None,
-               excludes = None,
-               buildflags = None,
-               is_meta = False,
-               exclusives=None):
-
->>>>>>> Added a check_exclusives task.
-=======
                resources=None, buildflags=None, exclusives=None):
->>>>>>> 41c72329
     """name: The name of this module target, addressable via pants via the portion of the spec
         following the colon
     sources: A list of paths containing the scala source files this modules tests are compiled from.
@@ -50,35 +33,11 @@
         this module.
     excludes: An optional list of dependency exclude patterns to filter all of this module's
         transitive dependencies against.
-<<<<<<< HEAD
     resources: An optional list of Resources that should be in this target's classpath.
     buildflags: DEPRECATED - A list of additional command line arguments to pass to the underlying
         build system for this target - now ignored.
     exclusives:   An optional map of exclusives tags. See CheckExclusives for details.
     """
-=======
-    buildflags: A list of additional command line arguments to pass to the underlying build system
-        for this target
-    exclusives:   An optional map of exclusives tags. See CheckExclusives for details.
-
-        """
-
-    JvmTarget.__init__(self,
-                       name,
-                       sources,
-                       dependencies,
-                       excludes,
-                       buildflags,
-                       is_meta,
-                       exclusives=exclusives or {})
-    self.add_label('scala')
-    self.add_label('tests')
-    self.java_sources = java_sources
-
-  def _create_template_data(self):
-    jar_dependency, id, exported = self._get_artifact_info()
->>>>>>> Added a check_exclusives task.
-
     JvmTarget.__init__(self, name, sources, dependencies, excludes, exclusives=exclusives)
 
     self.add_labels('scala', 'tests')
