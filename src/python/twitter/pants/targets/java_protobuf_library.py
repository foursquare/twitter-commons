# ==================================================================================================
# Copyright 2011 Twitter, Inc.
# --------------------------------------------------------------------------------------------------
# Licensed under the Apache License, Version 2.0 (the "License");
# you may not use this work except in compliance with the License.
# You may obtain a copy of the License in the LICENSE file, or at:
#
#  http://www.apache.org/licenses/LICENSE-2.0
#
# Unless required by applicable law or agreed to in writing, software
# distributed under the License is distributed on an "AS IS" BASIS,
# WITHOUT WARRANTIES OR CONDITIONS OF ANY KIND, either express or implied.
# See the License for the specific language governing permissions and
# limitations under the License.
# ==================================================================================================

from .exportable_jvm_library import ExportableJvmLibrary


class JavaProtobufLibrary(ExportableJvmLibrary):
  """Defines a target that builds java stubs from a protobuf IDL file."""

  def __init__(self, name, sources, provides=None, dependencies=None, excludes=None,
               buildflags=None, exclusives=None):
<<<<<<< HEAD

=======
>>>>>>> 41c72329
    """name: The name of this module target, addressable via pants via the portion of the spec
        following the colon
    sources: A list of paths containing the protobuf source files this modules jar is compiled from
    provides: An optional Dependency object indicating the The ivy artifact to export
    dependencies: An optional list of Dependency objects specifying the binary (jar) dependencies of
        this module.
    excludes: An optional list of dependency exclude patterns to filter all of this module's
        transitive dependencies against.
    buildflags: DEPRECATED - A list of additional command line arguments to pass to the underlying
        build system for this target - now ignored.
    exclusives:   An optional map of exclusives tags. See CheckExclusives for details.
    """

    ExportableJvmLibrary.__init__(self, name, sources, provides, dependencies, excludes,
                                  exclusives=exclusives)
    self.add_labels('java', 'codegen')

  def _as_jar_dependency(self):
    return ExportableJvmLibrary._as_jar_dependency(self).with_sources()<|MERGE_RESOLUTION|>--- conflicted
+++ resolved
@@ -22,10 +22,6 @@
 
   def __init__(self, name, sources, provides=None, dependencies=None, excludes=None,
                buildflags=None, exclusives=None):
-<<<<<<< HEAD
-
-=======
->>>>>>> 41c72329
     """name: The name of this module target, addressable via pants via the portion of the spec
         following the colon
     sources: A list of paths containing the protobuf source files this modules jar is compiled from
