# ==================================================================================================
# Copyright 2011 Twitter, Inc.
# --------------------------------------------------------------------------------------------------
# Licensed under the Apache License, Version 2.0 (the "License");
# you may not use this work except in compliance with the License.
# You may obtain a copy of the License in the LICENSE file, or at:
#
#  http://www.apache.org/licenses/LICENSE-2.0
#
# Unless required by applicable law or agreed to in writing, software
# distributed under the License is distributed on an "AS IS" BASIS,
# WITHOUT WARRANTIES OR CONDITIONS OF ANY KIND, either express or implied.
# See the License for the specific language governing permissions and
# limitations under the License.
# ==================================================================================================

from twitter.common.collections import maybe_list

from twitter.pants.base import Target

from .exportable_jvm_library import ExportableJvmLibrary
from .resources import WithLegacyResources

<<<<<<< HEAD
from . import JavaLibrary

class ScalaLibrary(ExportableJvmLibrary, WithLegacyResources):
  """Defines the source code and dependencies of a scala library."""

  def __init__(self, name, sources=None, java_sources=None, provides=None, dependencies=None,
<<<<<<< HEAD
               excludes=None, resources=None, deployjar=False, buildflags=None):
=======
  def __init__(self, name,
               sources = None,
               java_sources = None,
               provides = None,
               dependencies = None,
               excludes = None,
               resources = None,
               deployjar = False,
               buildflags = None,
               is_meta = False,
               exclusives=None):

    """name: The name of this module target, addressable via pants via the portion of the spec
        following the colon
    sources: A list of paths containing the scala source files this module's jar is compiled from
    java_sources: An optional list of paths containing the java sources this module's jar is in part
        compiled from
    provides: An optional Dependency object indicating the The ivy artifact to export
    dependencies: An optional list of Dependency objects specifying the binary (jar) dependencies of
        this module.
    excludes: An optional list of dependency exclude patterns to filter all of this module's
        transitive dependencies against.
    resources: An optional list of paths containing (filterable) text file resources to place in
        this module's jar
    deployjar: An optional boolean that turns on generation of a monolithic deploy jar
    buildflags: A list of additional command line arguments to pass to the underlying build system
        for this target
    exclusives:   An optional map of exclusives tags. See CheckExclusives for details.
    """
    ExportableJvmLibrary.__init__(self,
                                  name,
                                  sources,
                                  provides,
                                  dependencies,
                                  excludes,
                                  buildflags,
                                  is_meta,
                                  exclusives=exclusives or {})
    self.add_label('scala')
    self.java_sources = java_sources
>>>>>>> Added a check_exclusives task.
=======
               excludes=None, resources=None, deployjar=False, buildflags=None,
               exclusives=None):
>>>>>>> 41c72329

    """name:      The name of this target, addressable via pants via the portion of the address spec
                  following the colon.
    sources:      A list of paths containing the scala source files this scala library is composed
                  of.
    java_sources: An optional JavaLibrary target or list of targets containing the java libraries
                  this library has a circular dependency on.  Prefer using dependencies to express
                  non-circular dependencies.
    provides:     An optional Dependency object indicating the The ivy artifact to export
    dependencies: An optional list of local and remote dependencies of this library.
    excludes:     An optional list of dependency Exclude objects to filter all of this module's
                  transitive dependencies against.
    resources:    An optional list of paths (DEPRECATED) or Resource targets containing resources
                  that belong on this library's classpath.
    deployjar:    DEPRECATED - An optional boolean that turns on generation of a monolithic deploy
                  jar - now ignored.
    buildflags:   DEPRECATED - A list of additional command line arguments to pass to the underlying
                  build system for this target - now ignored.
    exclusives:   An optional list of exclusives tags.
    """

    ExportableJvmLibrary.__init__(self, name, sources, provides, dependencies, excludes,
                                  exclusives=exclusives)
    WithLegacyResources.__init__(self, name, sources=sources, resources=resources)

    self.add_labels('scala')

    # Defer resolves until done parsing the current BUILD file, certain source_root arrangements
    # might allow java and scala sources to co-mingle and so have targets in the same BUILD.
    self._post_construct(self._link_java_cycles, java_sources)

  def _link_java_cycles(self, java_sources):
    if java_sources:
      self.java_sources = list(Target.resolve_all(maybe_list(java_sources, Target), JavaLibrary))
    else:
      self.java_sources = []

    # We have circular java/scala dep, add an inbound dependency edge from java to scala in this
    # case to force scala compilation to precede java - since scalac supports generating java stubs
    # for these cycles and javac does not this is both necessary and always correct.
    for java_target in self.java_sources:
      java_target.update_dependencies([self])<|MERGE_RESOLUTION|>--- conflicted
+++ resolved
@@ -20,63 +20,14 @@
 
 from .exportable_jvm_library import ExportableJvmLibrary
 from .resources import WithLegacyResources
-
-<<<<<<< HEAD
 from . import JavaLibrary
 
 class ScalaLibrary(ExportableJvmLibrary, WithLegacyResources):
   """Defines the source code and dependencies of a scala library."""
 
   def __init__(self, name, sources=None, java_sources=None, provides=None, dependencies=None,
-<<<<<<< HEAD
-               excludes=None, resources=None, deployjar=False, buildflags=None):
-=======
-  def __init__(self, name,
-               sources = None,
-               java_sources = None,
-               provides = None,
-               dependencies = None,
-               excludes = None,
-               resources = None,
-               deployjar = False,
-               buildflags = None,
-               is_meta = False,
-               exclusives=None):
-
-    """name: The name of this module target, addressable via pants via the portion of the spec
-        following the colon
-    sources: A list of paths containing the scala source files this module's jar is compiled from
-    java_sources: An optional list of paths containing the java sources this module's jar is in part
-        compiled from
-    provides: An optional Dependency object indicating the The ivy artifact to export
-    dependencies: An optional list of Dependency objects specifying the binary (jar) dependencies of
-        this module.
-    excludes: An optional list of dependency exclude patterns to filter all of this module's
-        transitive dependencies against.
-    resources: An optional list of paths containing (filterable) text file resources to place in
-        this module's jar
-    deployjar: An optional boolean that turns on generation of a monolithic deploy jar
-    buildflags: A list of additional command line arguments to pass to the underlying build system
-        for this target
-    exclusives:   An optional map of exclusives tags. See CheckExclusives for details.
-    """
-    ExportableJvmLibrary.__init__(self,
-                                  name,
-                                  sources,
-                                  provides,
-                                  dependencies,
-                                  excludes,
-                                  buildflags,
-                                  is_meta,
-                                  exclusives=exclusives or {})
-    self.add_label('scala')
-    self.java_sources = java_sources
->>>>>>> Added a check_exclusives task.
-=======
                excludes=None, resources=None, deployjar=False, buildflags=None,
                exclusives=None):
->>>>>>> 41c72329
-
     """name:      The name of this target, addressable via pants via the portion of the address spec
                   following the colon.
     sources:      A list of paths containing the scala source files this scala library is composed
