# ==================================================================================================
# Copyright 2011 Twitter, Inc.
# --------------------------------------------------------------------------------------------------
# Licensed under the Apache License, Version 2.0 (the "License");
# you may not use this work except in compliance with the License.
# You may obtain a copy of the License in the LICENSE file, or at:
#
#  http://www.apache.org/licenses/LICENSE-2.0
#
# Unless required by applicable law or agreed to in writing, software
# distributed under the License is distributed on an "AS IS" BASIS,
# WITHOUT WARRANTIES OR CONDITIONS OF ANY KIND, either express or implied.
# See the License for the specific language governing permissions and
# limitations under the License.
# ==================================================================================================

PANTS_SOURCES   = rglobs('*.py')
PANTS_GARBAGE   = rglobs('*.pyc') + rglobs('*~')
PANTS_RESOURCES = rglobs('*') - PANTS_SOURCES - PANTS_GARBAGE

# Only build pylint on py 2.x
def pylint_build_filter():
  import sys
  return sys.version_info[0] == 2

python_library(
  name = 'pants-deps',
  dependencies = [
    python_requirement("ansicolors"),
    python_requirement("elementtree"),
    python_requirement('Markdown'),
    python_requirement("pygments"),
    python_requirement("pylint", version_filter=pylint_build_filter),
    python_requirement('pystache'),
    python_requirement("pytest"),
    python_requirement("pytest-cov"),
    python_requirement("python_daemon"),
  ]
)

python_library(
  name = 'pants-lib',
  dependencies = [
<<<<<<< HEAD
    'src/python/twitter/common',
    'src/python/twitter/common/app',
    'src/python/twitter/common/confluence',
    'src/python/twitter/common/contextutil',
    'src/python/twitter/common/dirutil',
    'src/python/twitter/common/java',
    'src/python/twitter/common/lang',
    'src/python/twitter/common/process',
    'src/python/twitter/common/python',
    'src/python/twitter/common/threading',
    ':pants-deps',
=======
    pants("src/python/twitter/common"),
    pants("src/python/twitter/common/app"),
    pants("src/python/twitter/common/confluence"),
    pants("src/python/twitter/common/dirutil"),
    pants("src/python/twitter/common/lang"),
    pants("src/python/twitter/common/process"),
    pants("src/python/twitter/common/python"),
    pants("src/python/twitter/common/util"),
    pants("src/python/twitter/thrift/text"),
    pants(":pants-deps")
>>>>>>> 17019221
  ],
  sources = PANTS_SOURCES,
  resources = PANTS_RESOURCES,
  provides = setup_py(
    name = 'twitter.pants',
    version = '0.0.3',
    description = 'the pants build tool',
    namespace_packages = [
      'twitter',
      'twitter.common',
    ]
  )
)

python_binary(
  name = 'pants',
  entry_point = 'twitter.pants.bin.pants_exe',
  dependencies = [
    pants(":pants-lib")
  ],
)

python_binary(
  name = 'ng',
  dependencies = [
    'src/python/twitter/common/app',
    'src/python/twitter/common/log',
  ],
  source = 'java/nailgun_client.py',
)

# TODO(John Sirois): add a BUILD.commons github wiki goal to the 'publish' phase and publish these

page(name = 'readme',
  source = 'README.md',
  dependencies = [
    pants('src/python/twitter/pants/docs:migration'),
    pants('src/python/twitter/pants/docs:internals'),
    pants('src/python/twitter/pants/docs:setuprepo'),
    pants(':install'),
  ]
)

page(name = 'install',
  source = 'INSTALL.md',
)<|MERGE_RESOLUTION|>--- conflicted
+++ resolved
@@ -26,45 +26,34 @@
 python_library(
   name = 'pants-deps',
   dependencies = [
-    python_requirement("ansicolors"),
-    python_requirement("elementtree"),
+    python_requirement('ansicolors'),
+    python_requirement('elementtree'),
     python_requirement('Markdown'),
-    python_requirement("pygments"),
-    python_requirement("pylint", version_filter=pylint_build_filter),
+    python_requirement('pygments'),
+    python_requirement('pylint', version_filter=pylint_build_filter),
     python_requirement('pystache'),
-    python_requirement("pytest"),
-    python_requirement("pytest-cov"),
-    python_requirement("python_daemon"),
+    python_requirement('pytest'),
+    python_requirement('pytest-cov'),
+    python_requirement('python_daemon'),
   ]
 )
 
 python_library(
   name = 'pants-lib',
   dependencies = [
-<<<<<<< HEAD
-    'src/python/twitter/common',
-    'src/python/twitter/common/app',
-    'src/python/twitter/common/confluence',
-    'src/python/twitter/common/contextutil',
-    'src/python/twitter/common/dirutil',
-    'src/python/twitter/common/java',
-    'src/python/twitter/common/lang',
-    'src/python/twitter/common/process',
-    'src/python/twitter/common/python',
-    'src/python/twitter/common/threading',
-    ':pants-deps',
-=======
-    pants("src/python/twitter/common"),
-    pants("src/python/twitter/common/app"),
-    pants("src/python/twitter/common/confluence"),
-    pants("src/python/twitter/common/dirutil"),
-    pants("src/python/twitter/common/lang"),
-    pants("src/python/twitter/common/process"),
-    pants("src/python/twitter/common/python"),
-    pants("src/python/twitter/common/util"),
-    pants("src/python/twitter/thrift/text"),
-    pants(":pants-deps")
->>>>>>> 17019221
+    pants('src/python/twitter/common'),
+    pants('src/python/twitter/common/app'),
+    pants('src/python/twitter/common/confluence'),
+    pants('src/python/twitter/common/contextutil'),
+    pants('src/python/twitter/common/dirutil'),
+    pants('src/python/twitter/common/java'),
+    pants('src/python/twitter/common/lang'),
+    pants('src/python/twitter/common/process'),
+    pants('src/python/twitter/common/python'),
+    pants('src/python/twitter/thrift/text'),
+    pants('src/python/twitter/common/threading'),
+    pants('src/python/twitter/common/util'),
+    pants(':pants-deps')
   ],
   sources = PANTS_SOURCES,
   resources = PANTS_RESOURCES,
@@ -83,7 +72,7 @@
   name = 'pants',
   entry_point = 'twitter.pants.bin.pants_exe',
   dependencies = [
-    pants(":pants-lib")
+    pants(':pants-lib')
   ],
 )
 
