--- conflicted
+++ resolved
@@ -39,18 +39,6 @@
 python_library(
   name = 'pants-lib',
   dependencies = [
-<<<<<<< HEAD
-    pants('src/python/twitter/common'),
-    pants('src/python/twitter/common/app'),
-    pants('src/python/twitter/common/confluence'),
-    pants('src/python/twitter/common/dirutil'),
-    pants('src/python/twitter/common/java'),
-    pants('src/python/twitter/common/lang'),
-    pants('src/python/twitter/common/process'),
-    pants('src/python/twitter/common/python'),
-    pants('src/python/twitter/common/threading'),
-    pants(':pants-deps'),
-=======
     'src/python/twitter/common',
     'src/python/twitter/common/app',
     'src/python/twitter/common/confluence',
@@ -60,8 +48,8 @@
     'src/python/twitter/common/lang',
     'src/python/twitter/common/process',
     'src/python/twitter/common/python',
+    'src/python/twitter/common/threading',
     ':pants-deps',
->>>>>>> 1d9fc906
   ],
   sources = PANTS_SOURCES,
   resources = PANTS_RESOURCES
