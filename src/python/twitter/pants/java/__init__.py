# ==================================================================================================
# Copyright 2011 Twitter, Inc.
# --------------------------------------------------------------------------------------------------
# Licensed under the Apache License, Version 2.0 (the "License");
# you may not use this work except in compliance with the License.
# You may obtain a copy of the License in the LICENSE file, or at:
#
#  http://www.apache.org/licenses/LICENSE-2.0
#
# Unless required by applicable law or agreed to in writing, software
# distributed under the License is distributed on an "AS IS" BASIS,
# WITHOUT WARRANTIES OR CONDITIONS OF ANY KIND, either express or implied.
# See the License for the specific language governing permissions and
# limitations under the License.
# ==================================================================================================

<<<<<<< HEAD
import os
import posixpath
import stat
import zipfile

from contextlib import contextmanager

from twitter.common.contextutil import open_zip

from twitter.pants.java.manifest import Manifest
from twitter.pants.java.nailgun_client import NailgunClient, NailgunError

@contextmanager
def open_jar(path, *args, **kwargs):
  """Yields a jar in a with context that will be closed when the context exits.

  The yielded jar is a zipfile.ZipFile object with an additional mkdirs(arcpath) method that will
  create a zip directory entry similar to unix `mkdir -p`.  Additionally, the ZipFile.write and
  ZipFile.writestr methods are enhanced to call mkdirs as needed to ensure all jar entries contain
  a full complement of parent paths leading from each leaf to the root of the jar.
  """

  with open_zip(path, *args, **kwargs) as jar:
    real_write = jar.write
    real_writestr = jar.writestr

    # All the dirs in the jar, stripped of the trailing slash.
    made_dirs = set([x[:-1] for x in jar.namelist() if x.endswith('/')])
    def mkdirs(arcpath):
      if arcpath and arcpath not in made_dirs:
        made_dirs.add(arcpath)

        # Must use posixpath here, not os.path, as the path sep in jars is always '/'.
        parent_path = posixpath.dirname(arcpath)
        mkdirs(parent_path)

        zipinfo = zipfile.ZipInfo(arcpath if arcpath.endswith('/') else arcpath + '/')

        # We store directories without compression since they have no contents and
        # attempts to store them with compression lead to corrupted zip files as such:
        # $ unzip -t junit-runner-0.0.19.jar
        # Archive:  junit-runner-0.0.19.jar
        # testing: com/
        # error:  invalid compressed data to inflate
        # testing: com/twitter/
        # error:  invalid compressed data to inflate
        # testing: com/twitter/common/
        # error:  invalid compressed data to inflate
        # testing: com/twitter/common/testing/
        # error:  invalid compressed data to inflate
        # testing: com/twitter/common/testing/runner/
        # error:  invalid compressed data to inflate
        # testing: com/twitter/common/testing/runner/StreamSource.class   OK
        zipinfo.compress_type = zipfile.ZIP_STORED

        # PKZIP says external_attr is a 4 byte field that is host system dependant:
        #   http://www.pkware.com/documents/casestudies/APPNOTE.TXT
        # These notes do mention the low order byte will carry DOS file attributes for DOS host
        # system zips.  The DOS file attribute bits are described here:
        #   http://www.xxcopy.com/xxcopy06.htm
        #
        # More details are only found reading source, for example in BSD:
        #   ftp://ftp-archive.freebsd.org/pub/FreeBSD-Archive/old-releases/i386/1.0-RELEASE/ports/info-zip/zipinfo/zipinfo.c
        # These sources reveal the 2 high order bytes contain unix file attribute bits.
        #
        # In summary though the full 32 bit field layout is:
        # TTTTsstrwxrwxrwx0000000000ADVSHR
        # ^^^^____________________________ stat.h file type: S_IFXXX
        #     ^^^_________________________ setuid, setgid, sticky
        #        ^^^^^^^^^________________ permissions
        #                 ^^^^^^^^________ ???
        #                         ^^^^^^^^ DOS attribute bits

        # Setup unix directory perm bits: drwxr-xr-x
        zipinfo.external_attr = (
          stat.S_IFDIR                                  # file type dir
          | stat.S_IRUSR | stat.S_IWUSR | stat.S_IXUSR  # u+rwx
          | stat.S_IRGRP | stat.S_IXGRP                 # g+rx
          | stat.S_IROTH | stat.S_IXOTH                 # o+rx
        ) << 16

        # Add DOS directory bit
        zipinfo.external_attr |= 0x10

        real_writestr(zipinfo, '')

    def write(path, arcname=None, **kwargs):
      if os.path.isdir(path):
        mkdirs(arcname or path)
      else:
        mkdirs(os.path.dirname(arcname or path))
        real_write(path, arcname, **kwargs)

    def writestr(zinfo_or_arcname, *args, **kwargs):
      mkdirs(os.path.dirname(zinfo_or_arcname))
      real_writestr(zinfo_or_arcname, *args, **kwargs)

    jar.mkdirs = mkdirs
    jar.write = write
    jar.writestr = writestr

    yield jar
=======
from .distribution import Distribution
from .executor import Executor, SubprocessExecutor
from .nailgun_client import NailgunClient
from .nailgun_executor import NailgunExecutor
from . import util
>>>>>>> 0df5ddaa


__all__ = (
    'Distribution',
    'Executor',
    'NailgunClient',
    'NailgunExecutor',
    'SubprocessExecutor',
    'util'
)<|MERGE_RESOLUTION|>--- conflicted
+++ resolved
@@ -14,116 +14,13 @@
 # limitations under the License.
 # ==================================================================================================
 
-<<<<<<< HEAD
-import os
-import posixpath
-import stat
-import zipfile
 
-from contextlib import contextmanager
-
-from twitter.common.contextutil import open_zip
-
-from twitter.pants.java.manifest import Manifest
-from twitter.pants.java.nailgun_client import NailgunClient, NailgunError
-
-@contextmanager
-def open_jar(path, *args, **kwargs):
-  """Yields a jar in a with context that will be closed when the context exits.
-
-  The yielded jar is a zipfile.ZipFile object with an additional mkdirs(arcpath) method that will
-  create a zip directory entry similar to unix `mkdir -p`.  Additionally, the ZipFile.write and
-  ZipFile.writestr methods are enhanced to call mkdirs as needed to ensure all jar entries contain
-  a full complement of parent paths leading from each leaf to the root of the jar.
-  """
-
-  with open_zip(path, *args, **kwargs) as jar:
-    real_write = jar.write
-    real_writestr = jar.writestr
-
-    # All the dirs in the jar, stripped of the trailing slash.
-    made_dirs = set([x[:-1] for x in jar.namelist() if x.endswith('/')])
-    def mkdirs(arcpath):
-      if arcpath and arcpath not in made_dirs:
-        made_dirs.add(arcpath)
-
-        # Must use posixpath here, not os.path, as the path sep in jars is always '/'.
-        parent_path = posixpath.dirname(arcpath)
-        mkdirs(parent_path)
-
-        zipinfo = zipfile.ZipInfo(arcpath if arcpath.endswith('/') else arcpath + '/')
-
-        # We store directories without compression since they have no contents and
-        # attempts to store them with compression lead to corrupted zip files as such:
-        # $ unzip -t junit-runner-0.0.19.jar
-        # Archive:  junit-runner-0.0.19.jar
-        # testing: com/
-        # error:  invalid compressed data to inflate
-        # testing: com/twitter/
-        # error:  invalid compressed data to inflate
-        # testing: com/twitter/common/
-        # error:  invalid compressed data to inflate
-        # testing: com/twitter/common/testing/
-        # error:  invalid compressed data to inflate
-        # testing: com/twitter/common/testing/runner/
-        # error:  invalid compressed data to inflate
-        # testing: com/twitter/common/testing/runner/StreamSource.class   OK
-        zipinfo.compress_type = zipfile.ZIP_STORED
-
-        # PKZIP says external_attr is a 4 byte field that is host system dependant:
-        #   http://www.pkware.com/documents/casestudies/APPNOTE.TXT
-        # These notes do mention the low order byte will carry DOS file attributes for DOS host
-        # system zips.  The DOS file attribute bits are described here:
-        #   http://www.xxcopy.com/xxcopy06.htm
-        #
-        # More details are only found reading source, for example in BSD:
-        #   ftp://ftp-archive.freebsd.org/pub/FreeBSD-Archive/old-releases/i386/1.0-RELEASE/ports/info-zip/zipinfo/zipinfo.c
-        # These sources reveal the 2 high order bytes contain unix file attribute bits.
-        #
-        # In summary though the full 32 bit field layout is:
-        # TTTTsstrwxrwxrwx0000000000ADVSHR
-        # ^^^^____________________________ stat.h file type: S_IFXXX
-        #     ^^^_________________________ setuid, setgid, sticky
-        #        ^^^^^^^^^________________ permissions
-        #                 ^^^^^^^^________ ???
-        #                         ^^^^^^^^ DOS attribute bits
-
-        # Setup unix directory perm bits: drwxr-xr-x
-        zipinfo.external_attr = (
-          stat.S_IFDIR                                  # file type dir
-          | stat.S_IRUSR | stat.S_IWUSR | stat.S_IXUSR  # u+rwx
-          | stat.S_IRGRP | stat.S_IXGRP                 # g+rx
-          | stat.S_IROTH | stat.S_IXOTH                 # o+rx
-        ) << 16
-
-        # Add DOS directory bit
-        zipinfo.external_attr |= 0x10
-
-        real_writestr(zipinfo, '')
-
-    def write(path, arcname=None, **kwargs):
-      if os.path.isdir(path):
-        mkdirs(arcname or path)
-      else:
-        mkdirs(os.path.dirname(arcname or path))
-        real_write(path, arcname, **kwargs)
-
-    def writestr(zinfo_or_arcname, *args, **kwargs):
-      mkdirs(os.path.dirname(zinfo_or_arcname))
-      real_writestr(zinfo_or_arcname, *args, **kwargs)
-
-    jar.mkdirs = mkdirs
-    jar.write = write
-    jar.writestr = writestr
-
-    yield jar
-=======
 from .distribution import Distribution
 from .executor import Executor, SubprocessExecutor
 from .nailgun_client import NailgunClient
 from .nailgun_executor import NailgunExecutor
 from . import util
->>>>>>> 0df5ddaa
+
 
 
 __all__ = (
