# ==================================================================================================
# Copyright 2011 Twitter, Inc.
# --------------------------------------------------------------------------------------------------
# Licensed under the Apache License, Version 2.0 (the "License");
# you may not use this work except in compliance with the License.
# You may obtain a copy of the License in the LICENSE file, or at:
#
#  http://www.apache.org/licenses/LICENSE-2.0
#
# Unless required by applicable law or agreed to in writing, software
# distributed under the License is distributed on an "AS IS" BASIS,
# WITHOUT WARRANTIES OR CONDITIONS OF ANY KIND, either express or implied.
# See the License for the specific language governing permissions and
# limitations under the License.
# ==================================================================================================

__author__ = 'jsirois'

import daemon
import errno
import inspect
import multiprocessing
import os
import sys
import signal
import socket
import time
import traceback

from contextlib import contextmanager
from optparse import Option, OptionParser

from twitter.common import log
from twitter.common.collections import OrderedSet
from twitter.common.dirutil import safe_mkdir, safe_rmtree
from twitter.common.lang import Compatibility
from twitter.pants import get_buildroot, goal, group, is_apt, is_codegen, is_scala
from twitter.pants.base import Address, BuildFile, Config, ParseContext, Target, Timer
from twitter.pants.base.rcfile import RcFile
from twitter.pants.commands import Command
from twitter.pants.reporting import reporting_server
from twitter.pants.tasks import Task, TaskError
from twitter.pants.tasks.nailgun_task import NailgunTask
from twitter.pants.goal import Context, GoalError, Phase, RunTracker


StringIO = Compatibility.StringIO

class List(Task):
  @classmethod
  def setup_parser(cls, option_group, args, mkflag):
    option_group.add_option(mkflag("all"), dest="goal_list_all", default=False, action="store_true",
                            help="[%default] List all goals even if no description is available.")

  def execute(self, targets):
    self.context.lock.release()
    print('Installed goals:')
    documented_rows = []
    undocumented = []
    max_width = 0
    for phase, _ in Phase.all():
      if phase.description:
        documented_rows.append((phase.name, phase.description))
        max_width = max(max_width, len(phase.name))
      elif self.context.options.goal_list_all:
        undocumented.append(phase.name)
    for name, description in documented_rows:
      print('  %s: %s' % (name.rjust(max_width), description))
    if undocumented:
      print('\nUndocumented goals:\n  %s' % ' '.join(undocumented))


goal(name='goals', action=List).install().with_description('List all documented goals.')


class Help(Task):
  @classmethod
  def setup_parser(cls, option_group, args, mkflag):
    default = None
    if len(args) > 1 and (not args[1].startswith('-')):
      default = args[1]
      del args[1]
    option_group.add_option(mkflag("goal"), dest = "help_goal", default=default)

  def execute(self, targets):
    goal = self.context.options.help_goal
    if goal is None:
      return self.list_goals('You must supply a goal name to provide help for.')
    phase = Phase(goal)
    if not phase.goals():
      return self.list_goals('Goal %s is unknown.' % goal)

    parser = OptionParser()
    parser.set_usage('%s goal %s ([target]...)' % (sys.argv[0], goal))
    parser.epilog = phase.description
    Goal.add_global_options(parser)
    Phase.setup_parser(parser, [], [phase])
    parser.parse_args(['--help'])

  def list_goals(self, message):
    print(message)
    print()
    return Phase.execute(self.context, 'goals')

goal(name='help', action=Help).install().with_description('Provide help for the specified goal.')

def _set_bool(option, opt_str, value, parser):
  setattr(parser.values, option.dest, not opt_str.startswith("--no"))

class Goal(Command):
  """Lists installed goals or else executes a named goal."""

  __command__ = 'goal'

  GLOBAL_OPTIONS = [
    Option("-x", "--time", action="store_true", dest="time", default=False,
           help="Times goal phases and outputs a report."),
    Option("-v", "--log", action="store_true", dest="log", default=False,
           help="[%default] Logs extra build output."),
    Option("-d", "--logdir", dest="logdir",
           help="[%default] Forks logs to files under this directory."),
    Option("-l", "--level", dest="log_level", type="choice", choices=['debug', 'info', 'warn'],
           help="[info] Sets the logging level to one of 'debug', 'info' or 'warn', implies -v "
                  "if set."),
    Option("-n", "--dry-run", action="store_true", dest="dry_run", default=False,
      help="Print the commands that would be run, without actually running them."),
    Option("--read-from-artifact-cache", "--no-read-from-artifact-cache", action="callback",
      callback=_set_bool, dest="read_from_artifact_cache", default=False,
      help="Whether to read artifacts from cache instead of building them, when possible."),
    Option("--write-to-artifact-cache", "--no-write-to-artifact-cache", action="callback",
      callback=_set_bool, dest="write_to_artifact_cache", default=False,
      help="Whether to write artifacts to cache ."),
    Option("--verify-artifact-cache", "--no-verify-artifact-cache", action="callback",
      callback=_set_bool, dest="verify_artifact_cache", default=False,
      help="Whether to verify that cached artifacts are identical after rebuilding them."),
    Option("--all", dest="target_directory", action="append",
           help="DEPRECATED: Use [dir]: with no flag in a normal target position on the command "
                  "line. (Adds all targets found in the given directory's BUILD file. Can be "
                  "specified more than once.)"),
    Option("--all-recursive", dest="recursive_directory", action="append",
           help="DEPRECATED: Use [dir]:: with no flag in a normal target position on the command "
                  "line. (Adds all targets found recursively under the given directory. Can be "
                  "specified more than once to add more than one root target directory to scan.)"),
  ]

  output = None

  @staticmethod
  def add_global_options(parser):
    for option in Goal.GLOBAL_OPTIONS:
      parser.add_option(option)

  @staticmethod
  def parse_args(args):
    goals = OrderedSet()
    specs = OrderedSet()
    help = False
    explicit_multi = False

    def is_spec(spec):
      return os.sep in spec or ':' in spec

    for i, arg in enumerate(args):
      help = help or 'help' == arg
      if not arg.startswith('-'):
        specs.add(arg) if is_spec(arg) else goals.add(arg)
      elif '--' == arg:
        if specs:
          raise GoalError('Cannot intermix targets with goals when using --. Targets should '
                          'appear on the right')
        explicit_multi = True
        del args[i]
        break

    if explicit_multi:
      spec_offset = len(goals) + 1 if help else len(goals)
      specs.update(arg for arg in args[spec_offset:] if not arg.startswith('-'))

    return goals, specs

  # TODO(John Sirois): revisit wholesale locking when we move py support into pants new
  @classmethod
  def serialized(cls):
    # Goal serialization is now handled in goal execution during group processing.
    # The goal command doesn't need to hold the serialization lock; individual goals will
    # acquire the lock if they need to be serialized.
    return False

  def __init__(self, root_dir, parser, args):
    self.targets = []
    Command.__init__(self, root_dir, parser, args)

  @contextmanager
  def check_errors(self, banner):
    errors = {}
    def error(key, include_traceback=False):
      exc_type, exc_value, _ = sys.exc_info()
      msg = StringIO()
      if include_traceback:
        frame = inspect.trace()[-1]
        filename = frame[1]
        lineno = frame[2]
        funcname = frame[3]
        code = ''.join(frame[4])
        traceback.print_list([(filename, lineno, funcname, code)], file=msg)
      if exc_type:
        msg.write(''.join(traceback.format_exception_only(exc_type, exc_value)))
      errors[key] = msg.getvalue()
      sys.exc_clear()

    yield error

    if errors:
      msg = StringIO()
      msg.write(banner)
      invalid_keys = [key for key, exc in errors.items() if not exc]
      if invalid_keys:
        msg.write('\n  %s' % '\n  '.join(invalid_keys))
      for key, exc in errors.items():
        if exc:
          msg.write('\n  %s =>\n    %s' % (key, '\n      '.join(exc.splitlines())))
      # The help message for goal is extremely verbose, and will obscure the
      # actual error message, so we don't show it in this case.
      self.error(msg.getvalue(), show_help = False)

  def add_targets(self, error, dir, buildfile):
    try:
      self.targets.extend(Target.get(addr) for addr in Target.get_all_addresses(buildfile))
    except (TypeError, ImportError):
      error(dir, include_traceback=True)
    except (IOError, SyntaxError):
      error(dir)

  def get_dir(self, spec):
    path = spec.split(':', 1)[0]
    if os.path.isdir(path):
      return path
    else:
      if os.path.isfile(path):
        return os.path.dirname(path)
      else:
        return spec

  def add_target_recursive(self, *specs):
    with self.check_errors('There was a problem scanning the '
                           'following directories for targets:') as error:
      for spec in specs:
        dir = self.get_dir(spec)
        for buildfile in BuildFile.scan_buildfiles(self.root_dir, dir):
          self.add_targets(error, dir, buildfile)

  def add_target_directory(self, *specs):
    with self.check_errors("There was a problem loading targets "
                           "from the following directory's BUILD files") as error:
      for spec in specs:
        dir = self.get_dir(spec)
        try:
          self.add_targets(error, dir, BuildFile(self.root_dir, dir))
        except IOError:
          error(dir)

  def parse_spec(self, error, spec):
    if spec.endswith('::'):
      self.add_target_recursive(spec[:-len('::')])
    elif spec.endswith(':'):
      self.add_target_directory(spec[:-len(':')])
    else:
      try:
        address = Address.parse(get_buildroot(), spec)
        ParseContext(address.buildfile).parse()
        target = Target.get(address)
        if target:
          self.targets.append(target)
        else:
          siblings = Target.get_all_addresses(address.buildfile)
          prompt = 'did you mean' if len(siblings) == 1 else 'maybe you meant one of these'
          error('%s => %s?:\n    %s' % (address, prompt,
                                        '\n    '.join(str(a) for a in siblings)))
      except (TypeError, ImportError, TaskError, GoalError):
        error(spec, include_traceback=True)
      except (IOError, SyntaxError):
        error(spec)

  def setup_parser(self, parser, args):
    self.config = Config.load()
    self.run_tracker = RunTracker(self.config)

    Goal.add_global_options(parser)

    # We support attempting zero or more goals.  Multiple goals must be delimited from further
    # options and non goal args with a '--'.  The key permutations we need to support:
    # ./pants goal => goals
    # ./pants goal goals => goals
    # ./pants goal compile src/java/... => compile
    # ./pants goal compile -x src/java/... => compile
    # ./pants goal compile src/java/... -x => compile
    # ./pants goal compile run -- src/java/... => compile, run
    # ./pants goal compile run -- src/java/... -x => compile, run
    # ./pants goal compile run -- -x src/java/... => compile, run

    if not args:
      args.append('goals')

    if len(args) == 1 and args[0] in set(['-h', '--help', 'help']):
      def format_usage(usages):
        left_colwidth = 0
        for left, right in usages:
          left_colwidth = max(left_colwidth, len(left))
        lines = []
        for left, right in usages:
          lines.append('  %s%s%s' % (left, ' ' * (left_colwidth - len(left) + 1), right))
        return '\n'.join(lines)

      usages = [
        ("%prog goal goals ([spec]...)", Phase('goals').description),
        ("%prog goal help [goal] ([spec]...)", Phase('help').description),
        ("%prog goal [goal] [spec]...", "Attempt goal against one or more targets."),
        ("%prog goal [goal] ([goal]...) -- [spec]...", "Attempts all the specified goals."),
      ]
      parser.set_usage("\n%s" % format_usage(usages))
      parser.epilog = ("Either lists all installed goals, provides extra help for a goal or else "
                       "attempts to achieve the specified goal for the listed targets." """
                       Note that target specs accept two special forms:
                         [dir]:  to include all targets in the specified directory
                         [dir]:: to include all targets found in all BUILD files recursively under
                                 the directory""")

      parser.print_help()
      sys.exit(0)
    else:
      goals, specs = Goal.parse_args(args)
      self.requested_goals = goals

      with self.run_tracker.new_work_scope(name='setup', type='setup'):
        # TODO(John Sirois): kill PANTS_NEW and its usages when pants.new is rolled out
        ParseContext.enable_pantsnew()

        # Bootstrap goals by loading any configured bootstrap BUILD files
        with self.check_errors('The following bootstrap_buildfiles cannot be loaded:') as error:
          with self.run_tracker.new_work_scope(name='bootstrap', type='setup'):
            for path in self.config.getlist('goals', 'bootstrap_buildfiles', default = []):
              try:
                buildfile = BuildFile(get_buildroot(), os.path.relpath(path, get_buildroot()))
                ParseContext(buildfile).parse()
              except (TypeError, ImportError, TaskError, GoalError):
                error(path, include_traceback=True)
              except (IOError, SyntaxError):
                error(path)

        # Bootstrap user goals by loading any BUILD files implied by targets
        with self.check_errors('The following targets could not be loaded:') as error:
          with self.run_tracker.new_work_scope(name='parse', type='setup'):
            for spec in specs:
              self.parse_spec(error, spec)

      self.phases = [Phase(goal) for goal in goals]

      rcfiles = self.config.getdefault('rcfiles', type=list, default=[])
      if rcfiles:
        rcfile = RcFile(rcfiles, default_prepend=False, process_default=True)

        # Break down the goals specified on the command line to the full set that will be run so we
        # can apply default flags to inner goal nodes.  Also break down goals by Task subclass and
        # register the task class hierarchy fully qualified names so we can apply defaults to
        # baseclasses.

        all_goals = Phase.execution_order(Phase(goal) for goal in goals)
        sections = OrderedSet()
        for goal in all_goals:
          sections.add(goal.name)
          for clazz in goal.task_type.mro():
            if clazz == Task:
              break
            sections.add('%s.%s' % (clazz.__module__, clazz.__name__))

        augmented_args = rcfile.apply_defaults(sections, args)
        if augmented_args != args:
          del args[:]
          args.extend(augmented_args)
          print("(using pantsrc expansion: pants goal %s)" % ' '.join(augmented_args))

      Phase.setup_parser(parser, args, self.phases)

  def run(self, lock):
<<<<<<< HEAD
=======
    # Clunky, but we must init the RunTracker in setup_parser(), and options can't be parsed
    # until after that.
    self.run_tracker.options = self.options

>>>>>>> 5d18d9cd
    try:
      if self.options.dry_run:
        print '****** Dry Run ******'

      logger = None
      if self.options.log or self.options.log_level:
        from twitter.common.log import init
        from twitter.common.log.options import LogOptions
        LogOptions.set_stderr_log_level((self.options.log_level or 'info').upper())
        logdir = self.options.logdir or self.config.get('goals', 'logdir', default=None)
        if logdir:
          safe_mkdir(logdir)
          LogOptions.set_log_dir(logdir)
          init('goals')
        else:
          init()
        logger = log

      if self.options.recursive_directory:
        log.warn('--all-recursive is deprecated, use a target spec with the form [dir]:: instead')
        for dir in self.options.recursive_directory:
          self.add_target_recursive(dir)

      if self.options.target_directory:
        log.warn('--all is deprecated, use a target spec with the form [dir]: instead')
        for dir in self.options.target_directory:
          self.add_target_directory(dir)

      context = Context(
        self.config,
        self.options,
        self.run_tracker,
        self.targets,
        requested_goals=self.requested_goals,
        lock=lock,
<<<<<<< HEAD
        log=logger,
        timer=self.timer if self.options.time else None)
=======
        log=logger)
>>>>>>> 5d18d9cd

      unknown = []
      for phase in self.phases:
        if not phase.goals():
          unknown.append(phase)

      if unknown:
        print('Unknown goal(s): %s' % ' '.join(phase.name for phase in unknown))
        print('')
        return Phase.execute(context, 'goals')

      if logger:
        logger.debug('Operating on targets: %s', self.targets)

<<<<<<< HEAD
      ret = Phase.attempt(context, self.phases)
      if self.options.time:
        print('Timing report')
        print('=============')
        self.timer.print_timings()
      return ret
=======
      return Phase.attempt(context, self.phases)
>>>>>>> 5d18d9cd
    finally:
      self.run_tracker.close()

  def cleanup(self):
    # TODO: Make this more selective? Only kill nailguns that affect state? E.g., checkstyle
    # may not need to be killed.
    if NailgunTask.killall:
      NailgunTask.killall(log)
    sys.exit(1)


# Install all default pants provided goals
from twitter.pants.targets import JavaLibrary, JavaTests
from twitter.pants.tasks.binary_create import BinaryCreate
from twitter.pants.tasks.build_lint import BuildLint
from twitter.pants.tasks.bundle_create import BundleCreate
from twitter.pants.tasks.checkstyle import Checkstyle
from twitter.pants.tasks.filedeps import FileDeps
from twitter.pants.tasks.ivy_resolve import IvyResolve
from twitter.pants.tasks.jar_create import JarCreate
from twitter.pants.tasks.jar_publish import JarPublish
from twitter.pants.tasks.java_compile import JavaCompile
from twitter.pants.tasks.javadoc_gen import JavadocGen
from twitter.pants.tasks.junit_run import JUnitRun
from twitter.pants.tasks.jvm_run import JvmRun
from twitter.pants.tasks.markdown_to_html import MarkdownToHtml
from twitter.pants.tasks.pathdeps import PathDeps
from twitter.pants.tasks.protobuf_gen import ProtobufGen
from twitter.pants.tasks.scala_compile import ScalaCompile
from twitter.pants.tasks.scala_repl import ScalaRepl
from twitter.pants.tasks.specs_run import SpecsRun
from twitter.pants.tasks.thrift_gen import ThriftGen


class Invalidator(Task):
  def execute(self, targets):
    build_invalidator_dir = self.context.config.get('tasks', 'build_invalidator')
    safe_rmtree(build_invalidator_dir)
goal(name='invalidate', action=Invalidator).install().with_description('Invalidate all targets')

class ArtifactCacheWiper(Task):
  def execute(self, targets):
    artifact_cache_dir = self.context.config.get('tasks', 'artifact_cache')
    safe_rmtree(artifact_cache_dir)
goal(name='wipe-local-artifact-cache', action=ArtifactCacheWiper
).install().with_description('Delete all cached artifacts')

goal(
  name='clean-all',
  action=lambda ctx: safe_rmtree(ctx.config.getdefault('pants_workdir')),
  dependencies=['invalidate']
).install().with_description('Cleans all intermediate build output')

def async_safe_rmtree(root):
  new_path = root + '.deletable.%f' % time.time()
  if os.path.exists(root):
    os.rename(root, new_path)
    with daemon.DaemonContext():
      safe_rmtree(new_path)

goal(
  name='clean-all-async',
  action=lambda ctx: async_safe_rmtree(ctx.config.getdefault('pants_workdir')),
  dependencies=['invalidate']
).install().with_description('Cleans all intermediate build output in a background process')


class NailgunKillall(Task):
  @classmethod
  def setup_parser(cls, option_group, args, mkflag):
    option_group.add_option(mkflag("everywhere"), dest="ng_killall_everywhere",
                            default=False, action="store_true",
                            help="[%default] Kill all nailguns servers launched by pants for "
                                 "all workspaces on the system.")

  def execute(self, targets):
    if NailgunTask.killall:
      NailgunTask.killall(self.context.log, everywhere=self.context.options.ng_killall_everywhere)
    else:
      raise NotImplementedError, 'NailgunKillall not implemented on this platform'

ng_killall = goal(name='ng-killall', action=NailgunKillall)
ng_killall.install().with_description('Kill any running nailgun servers spawned by pants.')

ng_killall.install('clean-all', first=True)


def get_port_and_pidfile(context):
  port = context.options.port or context.config.getint('reporting', 'reporting_port')
  # We don't put the pidfile in .pants.d, because we want to find it even after a clean.
  # TODO: Fold pants.run and other pidfiles into here. Generalize the pidfile idiom into
  # some central library.
  pidfile = os.path.join(get_buildroot(), '.pids', 'port_%d.pid' % port)
  return port, pidfile

class RunServer(Task):
  @classmethod
  def setup_parser(cls, option_group, args, mkflag):
    option_group.add_option(mkflag("port"), dest="port", action="store", type="int", default=0,
      help="Serve on this port.")
    option_group.add_option(mkflag("allowed-clients"), dest="allowed_clients",
      default=["127.0.0.1"], action="append",
      help="Only requests from these IPs may access this server. Useful for temporarily showing " \
           "build results to a colleague. The special value ALL means any client may connect. " \
           "Use with caution, as your source code is exposed to all allowed clients!")

  def execute(self, targets):
    DONE = '__done_reporting'

    def run_server(reporting_queue):
      (port, pidfile) = get_port_and_pidfile(self.context)
      def write_pidfile():
        safe_mkdir(os.path.dirname(pidfile))
        with open(pidfile, 'w') as outfile:
          outfile.write(str(os.getpid()))

      def report_launch():
        reporting_queue.put(
          'Launching server with pid %d at http://localhost:%d\n' % (os.getpid(), port))

      def done_reporting():
        reporting_queue.put(DONE)

      try:
        # We mustn't block in the child, because the multiprocessing module enforces that the
        # parent either kills or joins to it. Instead we fork a grandchild that inherits the queue
        # but is allowed to block indefinitely on the server loop.
        if not os.fork():
          # Child process.
          info_dir = self.context.config.getdefault('info_dir')
          reports_dir = self.context.config.get('reporting', 'reports_dir')
          template_dir = self.context.config.get('reporting', 'reports_template_dir')
          assets_dir = self.context.config.get('reporting', 'reports_assets_dir')
          settings = reporting_server.Settings(info_dir=info_dir, reports_dir=reports_dir,
            template_dir=template_dir, assets_dir=assets_dir, root=get_buildroot(),
            allowed_clients=self.context.options.allowed_clients)
          server = reporting_server.ReportingServer(port, settings)
          # Block forever here.
          server.start(run_before_blocking=[write_pidfile, report_launch, done_reporting])
      except socket.error, e:
        if e.errno == errno.EADDRINUSE:
          reporting_queue.put('Server already running at http://localhost:%d\n' % port)
          done_reporting()
          return
        else:
          done_reporting()
          raise
    # We do reporting on behalf of the child process (necessary, since reporting is buffered in a
    # background thread). We use multiprocessing.Process() to spawn the child so we can use that
    # module's inter-process Queue implementation.
    reporting_queue = multiprocessing.Queue()
    proc = multiprocessing.Process(target=run_server, args=[reporting_queue])
    proc.daemon = True
    proc.start()
    s = reporting_queue.get()
    while s != DONE:
      self.context.report(s)
      s = reporting_queue.get()
    # The child process is done reporting, and is now in the server loop, so we can proceed.


goal(
  name='server',
  action=RunServer,
).install().with_description('Run the pants reporting server.')

class KillServer(Task):
  @classmethod
  def setup_parser(cls, option_group, args, mkflag):
    option_group.add_option(mkflag("port"), dest="port", action="store", type="int", default=0,
      help="Serve on this port.")

  def execute(self, targets):
    (port, pidfile) = get_port_and_pidfile(self.context)
    if os.path.exists(pidfile):
      with open(pidfile, 'r') as infile:
        pidstr = infile.read()
      try:
        os.unlink(pidfile)
        pid = int(pidstr)
        os.kill(pid, signal.SIGKILL)
        self.context.report('Killed server with pid %d at http://localhost:%d\n' % (pid, port))
      except (ValueError, OSError):
        pass
    else:
      self.context.report('No server found.\n')

goal(
  name='killserver',
  action=KillServer,
).install().with_description('Kill the pants reporting server.')

# TODO(John Sirois): Resolve eggs
goal(
  name='ivy',
  action=IvyResolve,
  dependencies=['gen']
).install('resolve').with_description('Resolves jar dependencies and produces dependency reports.')


# TODO(John Sirois): gen attempted as the sole Goal should gen for all known gen types but
# recognize flags to narrow the gen set
goal(name='thrift', action=ThriftGen).install('gen').with_description('Generate code.')
goal(name='protoc', action=ProtobufGen).install('gen')


goal(
  name='checkstyle',
  action=Checkstyle,
  dependencies=['gen', 'resolve']
).install().with_description('Run checkstyle against java source code.')


# Support straight up checkstyle runs in addition to checkstyle as last phase of compile below
goal(name='java',
     action=JavaCompile,
     group=group('gen', lambda target: is_codegen(target)),
     dependencies=['gen', 'resolve']).install('checkstyle')


def is_java(target):
 return isinstance(target, JavaLibrary) or \
        isinstance(target, JavaTests)

goal(name='scala',
     action=ScalaCompile,
     group=group('jvm', is_scala),
     dependencies=['gen', 'resolve']).install('compile').with_description(
       'Compile both generated and checked in code.'
     )
goal(name='apt',
     action=JavaCompile,
     group=group('jvm', is_apt),
     dependencies=['gen', 'resolve']).install('compile')
goal(name='java',
     action=JavaCompile,
     group=group('jvm', is_java),
     dependencies=['gen', 'resolve']).install('compile')


# TODO(John Sirois): Create scaladoc and pydoc in a doc phase
goal(name='javadoc',
     action=JavadocGen,
     dependencies=['compile']).install('javadoc').with_description('Create javadoc.')


if MarkdownToHtml.AVAILABLE:
  goal(name='markdown',
       action=MarkdownToHtml
  ).install('markdown').with_description('Generate html from markdown docs.')


goal(name='jar',
     action=JarCreate,
     dependencies=['compile']).install('jar').with_description('Create one or more jars.')

# TODO(John Sirois): Publish eggs in the publish phase
goal(name='publish',
     action=JarPublish,
     dependencies=[
       'javadoc',
       'jar'
     ]).install().with_description('Publish one or more artifacts.')

goal(name='junit',
     action=JUnitRun,
     dependencies=['compile']).install('test').with_description('Test compiled code.')
goal(name='specs',
     action=SpecsRun,
     dependencies=['compile']).install('test')

# TODO(John Sirois): Create pex's in binary phase
goal(
  name='binary',
  action=BinaryCreate,
  dependencies=['jar']
).install().with_description('Create a jvm binary jar.')
goal(
  name='bundle',
  action=BundleCreate,
  dependencies=['binary']
).install().with_description('Create an application bundle from binary targets.')

# run doesn't need the serialization lock. It's reasonable to run some code
# in a workspace while there's a compile going on unrelated code.
goal(
  name='jvm-run',
  action=JvmRun,
  dependencies=['compile'],
  serialize=False,
).install('run').with_description('Run a (currently JVM only) binary target.')

goal(
  name='jvm-run-dirty',
  action=JvmRun,
  serialize=False,
  ).install('run-dirty').with_description('Run a (currently JVM only) binary target, using\n' +
    'only currently existing binaries, skipping compilation')

# repl doesn't need the serialization lock. It's reasonable to have
# a repl running in a workspace while there's a compile going on unrelated code.
goal(
  name='scala-repl',
  action=ScalaRepl,
  dependencies=['compile'],
  serialize=False,
).install('repl').with_description(
  'Run a (currently Scala only) REPL with the classpath set according to the targets.')

goal(
  name='scala-repl-dirty',
  action=ScalaRepl,
  serialize=False,
).install('repl-dirty').with_description(
  'Run a (currently Scala only) REPL with the classpath set according to the targets, \n' +
    'using the currently existing binaries, skipping compilation')

goal(
  name='filedeps',
  action=FileDeps
).install('filedeps').with_description('Print out a list of all files the target depends on')

goal(
  name='pathdeps',
  action=PathDeps
).install('pathdeps').with_description(
  'Print out a list of all paths containing build files the target depends on')

goal(
  name='buildlint',
  action=BuildLint,
  dependencies=['compile'],  # To pick up missing deps.
).install()


from twitter.pants.tasks.idea_gen import IdeaGen

goal(
  name='idea',
  action=IdeaGen,
  dependencies=['jar']
).install().with_description('Create an IntelliJ IDEA project from the given targets.')


from twitter.pants.tasks.eclipse_gen import EclipseGen

goal(
  name='eclipse',
  action=EclipseGen,
  dependencies=['jar']
).install().with_description('Create an Eclipse project from the given targets.')


from twitter.pants.tasks.provides import Provides

goal(
  name='provides',
  action=Provides,
  dependencies=['jar']
).install().with_description('Emit the list of symbols provided by the given targets.')


from twitter.pants.tasks.python.setup import SetupPythonEnvironment

goal(
  name='python-setup',
  action=SetupPythonEnvironment,
).install('setup').with_description(
"Setup the target's build environment.")<|MERGE_RESOLUTION|>--- conflicted
+++ resolved
@@ -382,13 +382,10 @@
       Phase.setup_parser(parser, args, self.phases)
 
   def run(self, lock):
-<<<<<<< HEAD
-=======
     # Clunky, but we must init the RunTracker in setup_parser(), and options can't be parsed
     # until after that.
     self.run_tracker.options = self.options
 
->>>>>>> 5d18d9cd
     try:
       if self.options.dry_run:
         print '****** Dry Run ******'
@@ -424,12 +421,7 @@
         self.targets,
         requested_goals=self.requested_goals,
         lock=lock,
-<<<<<<< HEAD
-        log=logger,
-        timer=self.timer if self.options.time else None)
-=======
         log=logger)
->>>>>>> 5d18d9cd
 
       unknown = []
       for phase in self.phases:
@@ -444,16 +436,7 @@
       if logger:
         logger.debug('Operating on targets: %s', self.targets)
 
-<<<<<<< HEAD
-      ret = Phase.attempt(context, self.phases)
-      if self.options.time:
-        print('Timing report')
-        print('=============')
-        self.timer.print_timings()
-      return ret
-=======
       return Phase.attempt(context, self.phases)
->>>>>>> 5d18d9cd
     finally:
       self.run_tracker.close()
 
