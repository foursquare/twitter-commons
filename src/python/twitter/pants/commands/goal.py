--- conflicted
+++ resolved
@@ -332,7 +332,8 @@
       sys.exit(0)
     else:
       goals, specs = Goal.parse_args(args)
-<<<<<<< HEAD
+      self.requested_goals = goals
+
       with self.run_tracker.new_work_scope(name='setup', type='setup'):
         # TODO(John Sirois): kill PANTS_NEW and its usages when pants.new is rolled out
         ParseContext.enable_pantsnew()
@@ -354,31 +355,6 @@
           with self.run_tracker.new_work_scope(name='parse', type='setup'):
             for spec in specs:
               self.parse_spec(error, spec)
-=======
-
-      self.requested_goals = goals
-
-      # TODO(John Sirois): kill PANTS_NEW and its usages when pants.new is rolled out
-      ParseContext.enable_pantsnew()
-
-      # Bootstrap goals by loading any configured bootstrap BUILD files
-      with self.check_errors('The following bootstrap_buildfiles cannot be loaded:') as error:
-        with self.timer.timing('parse:bootstrap'):
-          for path in self.config.getlist('goals', 'bootstrap_buildfiles', default = []):
-            try:
-              buildfile = BuildFile(get_buildroot(), os.path.relpath(path, get_buildroot()))
-              ParseContext(buildfile).parse()
-            except (TypeError, ImportError, TaskError, GoalError):
-              error(path, include_traceback=True)
-            except (IOError, SyntaxError):
-              error(path)
-
-      # Bootstrap user goals by loading any BUILD files implied by targets
-      with self.check_errors('The following targets could not be loaded:') as error:
-        with self.timer.timing('parse:BUILD'):
-          for spec in specs:
-            self.parse_spec(error, spec)
->>>>>>> 01bedf29
 
       self.phases = [Phase(goal) for goal in goals]
 
@@ -409,7 +385,6 @@
       Phase.setup_parser(parser, args, self.phases)
 
   def run(self, lock):
-<<<<<<< HEAD
     try:
       if self.options.dry_run:
         print '****** Dry Run ******'
@@ -443,6 +418,7 @@
         self.options,
         self.run_tracker,
         self.targets,
+        requested_goals=self.requested_goals,
         lock=lock,
         log=logger,
         timer=self.timer if self.options.time else None)
@@ -453,50 +429,6 @@
           unknown.append(phase)
 
       if unknown:
-=======
-    if self.options.dry_run:
-      print '****** Dry Run ******'
-
-    logger = None
-    if self.options.log or self.options.log_level:
-      from twitter.common.log import init
-      from twitter.common.log.options import LogOptions
-      LogOptions.set_stderr_log_level((self.options.log_level or 'info').upper())
-      logdir = self.options.logdir or self.config.get('goals', 'logdir', default=None)
-      if logdir:
-        safe_mkdir(logdir)
-        LogOptions.set_log_dir(logdir)
-        init('goals')
-      else:
-        init()
-      logger = log
-
-    if self.options.recursive_directory:
-      log.warn('--all-recursive is deprecated, use a target spec with the form [dir]:: instead')
-      for dir in self.options.recursive_directory:
-        self.add_target_recursive(dir)
-
-    if self.options.target_directory:
-      log.warn('--all is deprecated, use a target spec with the form [dir]: instead')
-      for dir in self.options.target_directory:
-        self.add_target_directory(dir)
-
-    context = Context(
-      self.config,
-      self.options,
-      self.targets,
-      requested_goals=self.requested_goals,
-      lock=lock,
-      log=logger,
-      timer=self.timer if self.options.time else None)
-
-    unknown = []
-    for phase in self.phases:
-      if not phase.goals():
-        unknown.append(phase)
-
-    if unknown:
->>>>>>> 01bedf29
         print('Unknown goal(s): %s' % ' '.join(phase.name for phase in unknown))
         print('')
         return Phase.execute(context, 'goals')
