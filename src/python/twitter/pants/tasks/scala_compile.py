# ==================================================================================================
# Copyright 2011 Twitter, Inc.
# --------------------------------------------------------------------------------------------------
# Licensed under the Apache License, Version 2.0 (the "License");
# you may not use this work except in compliance with the License.
# You may obtain a copy of the License in the LICENSE file, or at:
#
#  http://www.apache.org/licenses/LICENSE-2.0
#
# Unless required by applicable law or agreed to in writing, software
# distributed under the License is distributed on an "AS IS" BASIS,
# WITHOUT WARRANTIES OR CONDITIONS OF ANY KIND, either express or implied.
# See the License for the specific language governing permissions and
# limitations under the License.
# ===================================================================================================

__author__ = 'Benjy Weinberger'

import os

<<<<<<< HEAD
from twitter.pants import  is_scalac_plugin, get_buildroot
from twitter.pants.goal.work_unit import WorkUnit
=======
from twitter.pants import has_sources, is_scalac_plugin, get_buildroot
>>>>>>> 17019221
from twitter.pants.targets.scala_library import ScalaLibrary
from twitter.pants.tasks import Task, TaskError
from twitter.pants.tasks.jvm_dependency_cache import JvmDependencyCache
from twitter.pants.tasks.nailgun_task import NailgunTask
from twitter.pants.reporting.reporting_utils import list_to_report_element
from twitter.pants.tasks.scala.zinc_artifact import ZincArtifactFactory, AnalysisFileSpec
from twitter.pants.tasks.scala.zinc_utils import ZincUtils


def _is_scala(target):
  return has_sources(target, '.scala')


class ScalaCompile(NailgunTask):
  @classmethod
  def setup_parser(cls, option_group, args, mkflag):
    NailgunTask.setup_parser(option_group, args, mkflag)

    option_group.add_option(mkflag('warnings'), mkflag('warnings', negate=True),
                            dest='scala_compile_warnings', default=True,
                            action='callback', callback=mkflag.set_bool,
                            help='[%default] Compile scala code with all configured warnings '
                                 'enabled.')

    option_group.add_option(mkflag('plugins'), dest='plugins', default=None,
      action='append', help='Use these scalac plugins. Default is set in pants.ini.')

    option_group.add_option(mkflag('partition-size-hint'), dest='scala_compile_partition_size_hint',
      action='store', type='int', default=-1,
      help='Roughly how many source files to attempt to compile together. Set to a large number ' \
           'to compile all sources together. Set this to 0 to compile target-by-target. ' \
           'Default is set in pants.ini.')

    option_group.add_option(mkflag('color'), mkflag('color', negate=True),
                            dest='scala_compile_color',
                            action='callback', callback=mkflag.set_bool,
                            help='[True] Enable color in logging.')
    JvmDependencyCache.setup_parser(option_group, args, mkflag)


  def __init__(self, context):
    NailgunTask.__init__(self, context, workdir=context.config.get('scala-compile', 'nailgun_dir'))

    # Set up the zinc utils.
    # Command line switch overrides color setting set in pants.ini
<<<<<<< HEAD
    color = context.options.scala_compile_color \
              if context.options.scala_compile_color is not None else \
              context.config.getbool('scala-compile', 'color', default=True)
=======
    color = (context.options.scala_compile_color if context.options.scala_compile_color is not None
             else context.config.getbool('scala-compile', 'color', default=True))
>>>>>>> 17019221

    self._zinc_utils = ZincUtils(context=context, java_runner=self.runjava, color=color)

    # The rough number of source files to build in each compiler pass.
    self._partition_size_hint = (context.options.scala_compile_partition_size_hint
                                 if context.options.scala_compile_partition_size_hint != -1
                                 else context.config.getint('scala-compile', 'partition_size_hint',
                                                            default=1000))

    # Set up dep checking if needed.
    if context.options.scala_check_missing_deps:
      JvmDependencyCache.init_product_requirements(self)

    self._opts = context.config.getlist('scala-compile', 'args')
    if context.options.scala_compile_warnings:
      self._opts.extend(context.config.getlist('scala-compile', 'warning_args'))
    else:
      self._opts.extend(context.config.getlist('scala-compile', 'no_warning_args'))

    # Various output directories.
    workdir = context.config.get('scala-compile', 'workdir')
    self._resources_dir = os.path.join(workdir, 'resources')
    self._artifact_factory = ZincArtifactFactory(workdir, self.context, self._zinc_utils)

    # The ivy confs for which we're building.
    self._confs = context.config.getlist('scala-compile', 'confs')

    # The artifact cache to read from/write to.
    artifact_cache_spec = context.config.getlist('scala-compile', 'artifact_caches')
    self.setup_artifact_cache(artifact_cache_spec)

    # If we are compiling scala libraries with circular deps on java libraries we need to make sure
    # those cycle deps are present.
    self._inject_java_cycles()

  def _inject_java_cycles(self):
    for scala_target in self.context.targets(lambda t: isinstance(t, ScalaLibrary)):
      for java_target in scala_target.java_sources:
        self.context.add_target(java_target)

  def product_type(self):
    return 'classes'

  def can_dry_run(self):
    return True

  def execute(self, targets):
    scala_targets = filter(_is_scala, targets)
    if not scala_targets:
      return

    # Get the classpath generated by upstream JVM tasks (including previous calls to execute()).
    with self.context.state('classpath', []) as cp:
      self._add_globally_required_classpath_entries(cp)
      with self.context.state('upstream_analysis_map', {}) as upstream_analysis_map:
        with self.invalidated(scala_targets, invalidate_dependents=True,
                              partition_size_hint=self._partition_size_hint) as invalidation_check:
          # Process partitions one by one.
          for vts in invalidation_check.all_vts_partitioned:
            if not self.dry_run:
              merged_artifact = self._process_target_partition(vts, cp, upstream_analysis_map)
              vts.update()
              # Note that we add the merged classes_dir to the upstream.
              # This is because zinc doesn't handle many upstream dirs well.
              if os.path.exists(merged_artifact.classes_dir):
                for conf in self._confs:
                  cp.append((conf, merged_artifact.classes_dir))
                if os.path.exists(merged_artifact.analysis_file):
                  upstream_analysis_map[merged_artifact.classes_dir] = \
                    AnalysisFileSpec(merged_artifact.analysis_file, merged_artifact.classes_dir)

    # Check for missing dependencies.
    all_analysis_files = set()
    for target in scala_targets:
      analysis_file_spec = self._artifact_factory.analysis_file_for_targets([target])
      if os.path.exists(analysis_file_spec.analysis_file):
        all_analysis_files.add(analysis_file_spec)
    deps_cache = JvmDependencyCache(self.context, scala_targets, all_analysis_files)
    deps_cache.check_undeclared_dependencies()

  def _add_globally_required_classpath_entries(self, cp):
    # Add classpath entries necessary both for our compiler calls and for downstream JVM tasks.
    for conf in self._confs:
      cp.insert(0, (conf, self._resources_dir))
      for jar in self._zinc_utils.plugin_jars():
        cp.insert(0, (conf, jar))

  def _localize_portable_analysis_files(self, vts):
    # Localize the analysis files we read from the artifact cache.
    for vt in vts:
      analysis_file = self._artifact_factory.analysis_file_for_targets(vt.targets)
      if self._zinc_utils.localize_analysis_file(
          ZincArtifactFactory.portable(analysis_file.analysis_file), analysis_file.analysis_file):
        self.context.log.warn('Zinc failed to localize analysis file: %s. Incremental rebuild' \
                              'of that target may not be possible.' % analysis_file)

  def check_artifact_cache(self, vts):
    # Special handling for scala artifacts.
    cached_vts, uncached_vts = Task.check_artifact_cache(self, vts)

    if cached_vts:
      # Localize the portable analysis files.
      with self.context.new_workunit('localize', types=[WorkUnit.MULTITOOL]):
        self._localize_portable_analysis_files(cached_vts)

      # Split any merged artifacts.
      for vt in cached_vts:
        if len(vt.targets) > 1:
          artifacts = [self._artifact_factory.artifact_for_target(t) for t in vt.targets]
          merged_artifact = self._artifact_factory.merged_artifact(artifacts)
          merged_artifact.split()
          for v in vt.versioned_targets:
            v.update()
    return cached_vts, uncached_vts

  def _process_target_partition(self, vts, cp, upstream_analysis_map):
    """Must run on all target partitions, not just invalid ones.

    May be invoked concurrently on independent target sets.

    Postcondition: The individual targets in vts are up-to-date, as if each were
                   compiled individually.
    """
    artifacts = [self._artifact_factory.artifact_for_target(target) for target in vts.targets]
    merged_artifact = self._artifact_factory.merged_artifact(artifacts)

    if not merged_artifact.sources:
      self.context.report('Skipping scala compile for targets with no sources:\n  %s' %
                          merged_artifact.targets)
    else:
      # Get anything we have from previous builds (or we pulled from the artifact cache).
      # We must do this even if we're not going to compile, because the merged output dir
      # will go on the classpath of downstream tasks. We can't put the per-target dirs
      # on the classpath because Zinc doesn't handle large numbers of upstream deps well.
      current_state = merged_artifact.merge(force=not vts.valid)

      # Note: vts.valid tells us if the merged artifact is valid. If not, we recreate it
      # above. [not vt.valid for vt in vts.versioned_targets] tells us if anything needs
      # to be recompiled. The distinction is important: all the underlying targets may be
      # valid because they were built in some other pants run with different partitions,
      # but this partition may still be invalid and need merging.

      # Invoke the compiler if needed.
      if any([not vt.valid for vt in vts.versioned_targets]):
        # Do some reporting.
        prefix = 'Operating on a partition containing '
        self.context.report(
          prefix,
          list_to_report_element([t.address.reference() for t in vts.targets], 'target'), '.')
        old_state = current_state
        classpath = [entry for conf, entry in cp if conf in self._confs]
        with self.context.new_workunit('compile'):
          # Zinc may delete classfiles, then later exit on a compilation error. Then if the
          # change triggering the error is reverted, we won't rebuild to restore the missing
          # classfiles. So we force-invalidate here, to be on the safe side.
          vts.force_invalidate()
          if self._zinc_utils.compile(classpath, merged_artifact.sources,
                                      merged_artifact.classes_dir,
                                      merged_artifact.analysis_file, upstream_analysis_map):
            raise TaskError('Compile failed.')

        write_to_artifact_cache = self._artifact_cache and \
                                  self.context.options.write_to_artifact_cache
        current_state = merged_artifact.split(old_state, portable=write_to_artifact_cache)

        if write_to_artifact_cache:
          # Write the entire merged artifact, and each individual split artifact,
          # to the artifact cache, if needed.
          self._update_artifact_cache(merged_artifact, vts)
          for artifact, vt in zip(artifacts, vts.versioned_targets):
            assert artifact.targets == vt.targets  # Something is horribly wrong if this fails.
            self._update_artifact_cache(artifact, vt)

      # Register the products, if needed. TODO: Make sure this is safe to call concurrently.
      # In practice the GIL will make it fine, but relying on that is insanitary.
      if self.context.products.isrequired('classes'):
        self._add_products_to_genmap(merged_artifact, current_state)
    return merged_artifact

  def _add_products_to_genmap(self, artifact, state):
    """Must be called on all targets, whether they needed compilation or not."""
    genmap = self.context.products.get('classes')
    for target, sources in artifact.sources_by_target.items():
      for source in sources:
        classes = state.classes_by_src.get(source, [])
        relsrc = os.path.relpath(source, target.target_base)
        genmap.add(relsrc, artifact.classes_dir, classes)
        genmap.add(target, artifact.classes_dir, classes)
      # TODO(John Sirois): Map target.resources in the same way
      # Create and Map scala plugin info files to the owning targets.
      if is_scalac_plugin(target) and target.classname:
        basedir, plugin_info_file = self._zinc_utils.write_plugin_info(self._resources_dir, target)
        genmap.add(target, basedir, [plugin_info_file])

  def _update_artifact_cache(self, artifact, vt):
    # Relativize the analysis.
    # TODO: Relativize before splitting? This will require changes to Zinc, which currently
    # eliminates paths it doesn't recognize (including our placeholders) when splitting.
    if os.path.exists(artifact.analysis_file) and \
       self._zinc_utils.relativize_analysis_file(artifact.analysis_file,
                                                 artifact.portable_analysis_file):
      raise TaskError('Zinc failed to relativize analysis file: %s' % artifact.analysis_file)
      # Write the per-target artifacts to the cache.
    artifact_files = [artifact.classes_dir, artifact.portable_analysis_file]
    self.update_artifact_cache(vt, artifact_files)<|MERGE_RESOLUTION|>--- conflicted
+++ resolved
@@ -18,12 +18,8 @@
 
 import os
 
-<<<<<<< HEAD
-from twitter.pants import  is_scalac_plugin, get_buildroot
+from twitter.pants import has_sources, is_scalac_plugin
 from twitter.pants.goal.work_unit import WorkUnit
-=======
-from twitter.pants import has_sources, is_scalac_plugin, get_buildroot
->>>>>>> 17019221
 from twitter.pants.targets.scala_library import ScalaLibrary
 from twitter.pants.tasks import Task, TaskError
 from twitter.pants.tasks.jvm_dependency_cache import JvmDependencyCache
@@ -69,14 +65,8 @@
 
     # Set up the zinc utils.
     # Command line switch overrides color setting set in pants.ini
-<<<<<<< HEAD
-    color = context.options.scala_compile_color \
-              if context.options.scala_compile_color is not None else \
-              context.config.getbool('scala-compile', 'color', default=True)
-=======
     color = (context.options.scala_compile_color if context.options.scala_compile_color is not None
              else context.config.getbool('scala-compile', 'color', default=True))
->>>>>>> 17019221
 
     self._zinc_utils = ZincUtils(context=context, java_runner=self.runjava, color=color)
 
