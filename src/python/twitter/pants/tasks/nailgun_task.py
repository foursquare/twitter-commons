# ==================================================================================================
# Copyright 2011 Twitter, Inc.
# --------------------------------------------------------------------------------------------------
# Licensed under the Apache License, Version 2.0 (the "License");
# you may not use this work except in compliance with the License.
# You may obtain a copy of the License in the LICENSE file, or at:
#
#  http://www.apache.org/licenses/LICENSE-2.0
#
# Unless required by applicable law or agreed to in writing, software
# distributed under the License is distributed on an "AS IS" BASIS,
# WITHOUT WARRANTIES OR CONDITIONS OF ANY KIND, either express or implied.
# See the License for the specific language governing permissions and
# limitations under the License.
# ==================================================================================================

<<<<<<< HEAD
__author__ = 'John Sirois'

=======
>>>>>>> 17019221
import os
import re
import signal
import subprocess
import time

from twitter.common import log
from twitter.common.dirutil import safe_open
from twitter.common.python.platforms import Platform

<<<<<<< HEAD
from twitter.pants import get_buildroot
from twitter.pants.goal.work_unit import WorkUnit
=======
from twitter.pants import binary_util, get_buildroot
>>>>>>> 17019221
from twitter.pants.java import NailgunClient, NailgunError
from twitter.pants.tasks import Task

def _check_pid(pid):
  try:
    os.kill(pid, 0)
    return True
  except OSError:
    return False


class _safe_open(object):
  def __init__(self, path, *args, **kwargs):
    self._path = path
    self._args = args
    self._kwargs = kwargs


  def __enter__(self):
    self._file = safe_open(self._path, *self._args, **self._kwargs)
    return self._file


  def __exit__(self, exctype, value, traceback):
    self._file.close()


class NailgunTask(Task):
  # Used to identify we own a given java nailgun server
  PANTS_NG_ARG_PREFIX = '-Dtwitter.pants.buildroot'
  PANTS_NG_ARG = '%s=%s' % (PANTS_NG_ARG_PREFIX, get_buildroot())

  _DAEMON_OPTION_PRESENT = False

  @staticmethod
  def create_pidfile_arg(pidfile):
    return '-Dpidfile=%s' % os.path.relpath(pidfile, get_buildroot())

  @staticmethod
  def _log_kill(log, pid, port=None):
    log.info('killing ng server @ pid:%d%s' % (pid, ' port:%d' % port if port else ''))

  @classmethod
  def setup_parser(cls, option_group, args, mkflag):
    if not NailgunTask._DAEMON_OPTION_PRESENT:
      option_group.parser.add_option("--ng-daemons", "--no-ng-daemons", dest="nailgun_daemon",
                                     default=True, action="callback", callback=mkflag.set_bool,
                                     help="[%default] Use nailgun daemons to execute java tasks.")
      NailgunTask._DAEMON_OPTION_PRESENT = True

<<<<<<< HEAD
  def __init__(self, context, classpath=None, workdir=None, nailgun_jar=None, args=None):
    Task.__init__(self, context)

    self._classpath = classpath
    self._nailgun_jar = nailgun_jar or context.config.get('nailgun', 'jar')
    self._ng_server_args = args or context.config.getlist('nailgun', 'args')
=======
  def __init__(self, context, classpath=None, workdir=None,
               stdin=None, stderr=sys.stderr, stdout=sys.stdout):
    Task.__init__(self, context)

    self._classpath = classpath
    self._nailgun_profile = context.config.get('nailgun', 'profile', default='nailgun')
    self._ng_server_args = context.config.getlist('nailgun', 'args')
    self._stdin = stdin
    self._stderr = stderr
    self._stdout = stdout
>>>>>>> 17019221
    self._daemon = context.options.nailgun_daemon

    workdir = workdir or context.config.get('nailgun', 'workdir')
    self._pidfile = os.path.join(workdir, 'pid')
    self._ng_out = os.path.join(workdir, 'stdout')
    self._ng_err = os.path.join(workdir, 'stderr')

<<<<<<< HEAD
  def runjava(self, main, classpath=None, args=None, jvmargs=None, workunit_name=None):
    """
      Runs the java main using the given classpath and args.  If --no-ng-daemons is specified then
      the java main is run in a freshly spawned subprocess, otherwise a persistent nailgun server
      dedicated to this Task subclass is used to speed up amortized run times.
    """

=======
  def _runjava_common(self, runjava, main, classpath=None, opts=None, args=None, jvmargs=None):
>>>>>>> 17019221
    cp = (self._classpath or []) + (classpath or [])
    # If running through nailgun, we only use this cmd for display purposes.
    cmd = binary_utils.build_java_cmd(main=main, classpath=cp, args=args, jvmargs=jvmargs)
    if not workunit_name:
      workunit_name = main
    if self._daemon:
      with self.context.new_workunit(name=workunit_name,
          types=[WorkUnit.TOOL, WorkUnit.NAILGUN], cmd=' '.join(cmd)) as workunit:
        nailgun = self._get_nailgun_client(stdin=None,
          stdout=workunit.output('stdout'), stderr=workunit.output('stderr'))

        def call_nailgun(main_class, *args):
          if self.dry_run:
            self.context.report('********** NailgunClient dry run')
            return 0
          else:
            return nailgun(main_class, *args)

        try:
          if cp:
            call_nailgun('ng-cp', *[os.path.relpath(jar, get_buildroot()) for jar in cp])
          ret = call_nailgun(main, *args)
          if not self.dry_run:
            workunit.set_outcome(WorkUnit.FAILURE if ret else WorkUnit.SUCCESS)
          return ret
        except NailgunError as e:
          self._ng_shutdown()
          raise e
    else:
      with self.context.new_workunit(name=workunit_name,
          types=[WorkUnit.TOOL, WorkUnit.JVM], cmd=' '.join(cmd)) as workunit:
        if self.dry_run:
          self.context.report('********** Direct Java dry run')
          return 0
<<<<<<< HEAD
        ret = binary_utils.run_java_cmd(cmd=cmd,
          stdout=workunit.output('stdout'), stderr=workunit.output('stderr'))
        workunit.set_outcome(WorkUnit.FAILURE if ret else WorkUnit.SUCCESS)
        return ret
=======
        else:
          return nailgun(main_class, *args)

      try:
        if cp:
          call_nailgun('ng-cp', *[os.path.relpath(jar, get_buildroot()) for jar in cp])
        opts_args = []
        if opts:
          opts_args.extend(opts)
        if args:
          opts_args.extend(args)
        return call_nailgun(main, *opts_args)
      except NailgunError as e:
        self._ng_shutdown()
        raise e
    else:
      ret = runjava(main=main, classpath=cp, opts=opts, args=args, jvmargs=jvmargs,
                    dryrun=self.dry_run)
      if self.dry_run:
        print('********** Direct Java dry run: %s' % ret)
        return 0
      else:
        return ret

  def runjava(self, main, classpath=None, opts=None, args=None, jvmargs=None):
    """Runs the java main using the given classpath and args.

    If --no-ng-daemons is specified then the java main is run in a freshly spawned subprocess,
    otherwise a persistent nailgun server dedicated to this Task subclass is used to speed up
    amortized run times. The args list is divisable so it can be split across multiple invocations
    of the command similiar to xargs.
    """

    return self._runjava_common(binary_util.runjava, main=main, classpath=classpath,
                                opts=opts, args=args, jvmargs=jvmargs)

  def runjava_indivisible(self, main, classpath=None, opts=None, args=None, jvmargs=None):
    """Runs the java main using the given classpath and args.

    If --no-ng-daemons is specified then the java main is run in a freshly spawned subprocess,
    otherwise a persistent nailgun server dedicated to this Task subclass is used to speed up
    amortized run times. The args list is indivisable so it can't be split across multiple
    invocations of the command similiar to xargs.
    """

    return self._runjava_common(binary_util.runjava_indivisible, main=main, classpath=classpath,
                                opts=opts, args=args, jvmargs=jvmargs)

  def profile_classpath(self, profile):
    """Ensures the classpath for the given profile ivy.xml is available and returns it as a list of
    paths.

    profile: The name of the tool profile classpath to ensure.
    """
    return binary_util.profile_classpath(profile,
                                         java_runner=self.runjava_indivisible,
                                         config=self.context.config)
>>>>>>> 17019221

  def _ng_shutdown(self):
    endpoint = self._get_nailgun_endpoint()
    if endpoint:
      pid, port = endpoint
      NailgunTask._log_kill(self.context.log, pid, port)
      try:
        os.kill(pid, 9)
      except OSError:
        pass
      finally:
        os.remove(self._pidfile)

  def _get_nailgun_endpoint(self):
    if os.path.exists(self._pidfile):
      with _safe_open(self._pidfile, 'r') as pidfile:
        contents = pidfile.read()
        def invalid_pidfile():
          log.warn('Invalid ng pidfile %s contained: %s' % (self._pidfile, contents))
          return None
        endpoint = contents.split(':')
        if len(endpoint) != 2:
          return invalid_pidfile()
        pid, port = endpoint
        try:
          return int(pid.strip()), int(port.strip())
        except ValueError:
          return invalid_pidfile()
    elif NailgunTask._find:
      pid_port = NailgunTask._find(self._pidfile)
      if pid_port:
        self.context.log.info('found ng server @ pid:%d port:%d' % pid_port)
        with safe_open(self._pidfile, 'w') as pidfile:
          pidfile.write('%d:%d\n' % pid_port)
      return pid_port
    return None

  def _get_nailgun_client(self, stdin, stdout, stderr):
    endpoint = self._get_nailgun_endpoint()
    if endpoint and _check_pid(endpoint[0]):
      return self._create_ngclient(port=endpoint[1], stdin=stdin, stdout=stdout, stderr=stderr)
    else:
      return self._spawn_nailgun_server(client_stdin=stdin, client_stdout=stdout, client_stderr=stderr)

  # 'NGServer started on 127.0.0.1, port 53785.'
  _PARSE_NG_PORT = re.compile('.*\s+port\s+(\d+)\.$')

  def _parse_nailgun_port(self, line):
    match = NailgunTask._PARSE_NG_PORT.match(line)
    if not match:
      raise NailgunError('Failed to determine spawned ng port from response line: %s' % line)
    return int(match.group(1))

<<<<<<< HEAD
  def _await_nailgun_server(self, client_stdin, client_stdout, client_stderr):
=======
  def _await_nailgun_server(self):
    nailgun_timeout_seconds = 5
    max_socket_connect_attempts = 10
>>>>>>> 17019221
    nailgun = None
    port_parse_start = time.time()
    with _safe_open(self._ng_out, 'r') as ng_out:
      while not nailgun:
        started = ng_out.readline()
        if started:
          port = self._parse_nailgun_port(started)
<<<<<<< HEAD
          if os.path.exists(self._pidfile):
            # The child tine has written the pid, so we may now add the port.
            with open(self._pidfile, 'a') as pidfile:
              pidfile.write(':%d\n' % port)
            nailgun = self._create_ngclient(port, stdin=client_stdin, stdout=client_stdout, stderr=client_stderr)
            log.debug('Detected ng server up on port %d' % port)
            break
        time.sleep(0.1)
=======
          with open(self._pidfile, 'a') as pidfile:
            pidfile.write(':%d\n' % port)
          nailgun = self._create_ngclient(port)
          log.debug('Detected ng server up on port %d' % port)
        elif time.time() - port_parse_start > nailgun_timeout_seconds:
          raise NailgunError('Failed to read ng output after %s seconds' % nailgun_timeout_seconds)
>>>>>>> 17019221

    attempt = 0
    while nailgun:
      sock = nailgun.try_connect()
      if sock:
        sock.close()
        log.info('Connected to ng server pid: %d @ port: %d' % self._get_nailgun_endpoint())
        return nailgun
      elif attempt > max_socket_connect_attempts:
        raise NailgunError('Failed to connect to ng output after %d connect attempts'
                            % max_socket_connect_attempts)
      attempt += 1
      log.debug('Failed to connect on attempt %d' % attempt)
      time.sleep(0.1)

  def _create_ngclient(self, port, stdin, stdout, stderr):
    return NailgunClient(port=port, work_dir=get_buildroot(), ins=stdin, out=stdout, err=stderr)

  def _spawn_nailgun_server(self, client_stdin, client_stdout, client_stderr):
    log.info('No ng server found, spawning...')

    with _safe_open(self._ng_out, 'w'):
      pass # truncate

    if os.path.exists(self._pidfile):
      os.remove(self._pidfile)  # So we know when the child has written it.
    pid = os.fork()
    if pid != 0:
      # In the parent tine - block on ng being up for connections
      return self._await_nailgun_server(client_stdin, client_stdout, client_stderr)

    os.setsid()
    in_fd = open('/dev/null', 'w')
    out_fd = safe_open(self._ng_out, 'w')
    err_fd = safe_open(self._ng_err, 'w')

    args = ['java']
    if self._ng_server_args:
      args.extend(self._ng_server_args)
    args.append(NailgunTask.PANTS_NG_ARG)
    args.append(NailgunTask.create_pidfile_arg(self._pidfile))
    ng_classpath = os.pathsep.join(binary_util.profile_classpath(self._nailgun_profile))
    args.extend(['-cp', ng_classpath, 'com.martiansoftware.nailgun.NGServer', ':0'])
    log.debug('Executing: %s' % ' '.join(args))

    with binary_util.safe_classpath(logger=log.warn):
      process = subprocess.Popen(
        args,
        stdin=in_fd,
        stdout=out_fd,
        stderr=err_fd,
        close_fds=True,
        cwd=get_buildroot()
      )
      with _safe_open(self._pidfile, 'w') as pidfile:
        pidfile.write('%d' % process.pid)
      log.debug('Spawned ng server @ %d' % process.pid)
      # Prevents finally blocks being executed, unlike sys.exit(). We don't want to execute finally
      # blocks because we might, e.g., clean up tempfiles that the parent still needs.
      os._exit(0)


# Pick implementations for killall and _find. We don't use psutil, as it uses
# native code and so is not portable, leading to packaging and deployment headaches.
# TODO: Extract this to a class and add a paired test guarded by
# http://pytest.org/latest/skipping.html#skipping.
plat = Platform.current()
if plat.startswith('linux') or plat.startswith('macosx'):
  # TODO: add other platforms as needed, after checking that these cmds work there as expected.

  # Returns the cmd's output, as a list of lines, including the newline characters.
  def _run_cmd(cmd):
    runcmd = cmd + ' && echo "\n${PIPESTATUS[*]}"'
    popen = subprocess.Popen(runcmd, shell=True, executable='/bin/bash', bufsize=-1, close_fds=True,
                             stdout=subprocess.PIPE, stderr=subprocess.STDOUT)
    (stdout_data, _) = popen.communicate()
    stdout_data_lines = [line for line in stdout_data.strip().split('\n') if line]
    if not stdout_data_lines:
      raise NailgunError('No output for command (%s)' % runcmd)
    try:
      # Get the return codes of each piped cmd.
      piped_return_codes = [int(x) for x in stdout_data_lines[-1].split(' ') if x]
    except ValueError:
      raise NailgunError('Failed to parse result (%s) for command (%s)' % (stdout_data_lines, cmd))
      # Drop the echoing of PIPESTATUS, which our caller doesn't care about.
    stdout_data_lines = stdout_data_lines[:-1]
    failed = any(piped_return_codes)
    if failed:
      raise NailgunError('Failed to execute cmd: "%s". Exit codes: %s. Output: "%s"' %\
                         (cmd, piped_return_codes, ''.join(stdout_data_lines)))
    return stdout_data_lines

  def _find_matching_pids(strs):
    # Grep all processes whose cmd-lines contain all the strs, except for the grep process itself.
    filters = ' | '.join(["grep -F -e '%s'" % s for s in strs])
    data = _run_cmd("ps axwww | %s | (grep -v grep || true) | cut -b 1-5" % filters)
    pids = [int(x.strip()) for x in data if x]
    return pids

  def _find_ngs(everywhere=False):
    arg = NailgunTask.PANTS_NG_ARG_PREFIX if everywhere else NailgunTask.PANTS_NG_ARG
    return _find_matching_pids([arg])

  def killall(log, everywhere=False):
    for pid in _find_ngs(everywhere=everywhere):
      try:
        NailgunTask._log_kill(log, pid)
        os.kill(pid, signal.SIGKILL)
      except OSError:
        pass

  NailgunTask.killall = staticmethod(killall)

  DIGITS_RE = re.compile('^\d+$')
  def _find(pidfile):
    pidfile_arg = NailgunTask.create_pidfile_arg(pidfile)
    pids = _find_matching_pids([NailgunTask.PANTS_NG_ARG, pidfile_arg])
    if len(pids) != 1:
      return None
    pid = pids[0]

    # Expected output of the lsof cmd: pPID\nn[::127.0.0.1]:PORT
    lines = _run_cmd('lsof -a -p %s -i TCP -s TCP:LISTEN -Fn' % pid)
    if len(lines) != 2 or lines[0] != 'p%s' % pid:
      return None
    port = lines[1][lines[1].rfind(':') + 1:].strip()
    if not DIGITS_RE.match(port):
      return None
    return pid, int(port)

  NailgunTask._find = staticmethod(_find)

else:
  # This is some other platform. In practice, it's likely that the cmds above will work
  # on this platform (pants assumes a UNIX variant), so test that out and modify the
  # condition above appropriately. Note: This is unlikely to be your biggest headache
  # in porting pants to this other platform, since many pants tasks spawn subprocesses
  # for various commands, and none of them have been tested on unsupported platforms.
  NailgunTask.killall = None
  NailgunTask._find = None<|MERGE_RESOLUTION|>--- conflicted
+++ resolved
@@ -14,11 +14,6 @@
 # limitations under the License.
 # ==================================================================================================
 
-<<<<<<< HEAD
-__author__ = 'John Sirois'
-
-=======
->>>>>>> 17019221
 import os
 import re
 import signal
@@ -29,14 +24,11 @@
 from twitter.common.dirutil import safe_open
 from twitter.common.python.platforms import Platform
 
-<<<<<<< HEAD
-from twitter.pants import get_buildroot
+from twitter.pants import binary_util, get_buildroot
 from twitter.pants.goal.work_unit import WorkUnit
-=======
-from twitter.pants import binary_util, get_buildroot
->>>>>>> 17019221
 from twitter.pants.java import NailgunClient, NailgunError
 from twitter.pants.tasks import Task
+
 
 def _check_pid(pid):
   try:
@@ -85,25 +77,12 @@
                                      help="[%default] Use nailgun daemons to execute java tasks.")
       NailgunTask._DAEMON_OPTION_PRESENT = True
 
-<<<<<<< HEAD
-  def __init__(self, context, classpath=None, workdir=None, nailgun_jar=None, args=None):
-    Task.__init__(self, context)
-
-    self._classpath = classpath
-    self._nailgun_jar = nailgun_jar or context.config.get('nailgun', 'jar')
-    self._ng_server_args = args or context.config.getlist('nailgun', 'args')
-=======
-  def __init__(self, context, classpath=None, workdir=None,
-               stdin=None, stderr=sys.stderr, stdout=sys.stdout):
+  def __init__(self, context, classpath=None, workdir=None):
     Task.__init__(self, context)
 
     self._classpath = classpath
     self._nailgun_profile = context.config.get('nailgun', 'profile', default='nailgun')
     self._ng_server_args = context.config.getlist('nailgun', 'args')
-    self._stdin = stdin
-    self._stderr = stderr
-    self._stdout = stdout
->>>>>>> 17019221
     self._daemon = context.options.nailgun_daemon
 
     workdir = workdir or context.config.get('nailgun', 'workdir')
@@ -111,31 +90,19 @@
     self._ng_out = os.path.join(workdir, 'stdout')
     self._ng_err = os.path.join(workdir, 'stderr')
 
-<<<<<<< HEAD
-  def runjava(self, main, classpath=None, args=None, jvmargs=None, workunit_name=None):
-    """
-      Runs the java main using the given classpath and args.  If --no-ng-daemons is specified then
-      the java main is run in a freshly spawned subprocess, otherwise a persistent nailgun server
-      dedicated to this Task subclass is used to speed up amortized run times.
-    """
-
-=======
-  def _runjava_common(self, runjava, main, classpath=None, opts=None, args=None, jvmargs=None):
->>>>>>> 17019221
+  def _runjava_common(self, runjava, main, classpath=None, opts=None, args=None, jvmargs=None,
+                      workunit_name=None):
     cp = (self._classpath or []) + (classpath or [])
-    # If running through nailgun, we only use this cmd for display purposes.
-    cmd = binary_utils.build_java_cmd(main=main, classpath=cp, args=args, jvmargs=jvmargs)
-    if not workunit_name:
-      workunit_name = main
+    cmd_str = \
+      binary_util.runjava_cmd_str(jvmargs=jvmargs, classpath=cp, main=main, opts=opts, args=args)
     if self._daemon:
-      with self.context.new_workunit(name=workunit_name,
-          types=[WorkUnit.TOOL, WorkUnit.NAILGUN], cmd=' '.join(cmd)) as workunit:
-        nailgun = self._get_nailgun_client(stdin=None,
-          stdout=workunit.output('stdout'), stderr=workunit.output('stderr'))
+      with self.context.new_workunit(name=workunit_name, types=[WorkUnit.TOOL, WorkUnit.NAILGUN],
+        cmd=cmd_str) as workunit:
+        nailgun = self._get_nailgun_client(workunit)
 
         def call_nailgun(main_class, *args):
           if self.dry_run:
-            self.context.report('********** NailgunClient dry run')
+            print('********** NailgunClient dry run: %s' % cmd_str)
             return 0
           else:
             return nailgun(main_class, *args)
@@ -143,50 +110,31 @@
         try:
           if cp:
             call_nailgun('ng-cp', *[os.path.relpath(jar, get_buildroot()) for jar in cp])
-          ret = call_nailgun(main, *args)
-          if not self.dry_run:
-            workunit.set_outcome(WorkUnit.FAILURE if ret else WorkUnit.SUCCESS)
+          opts_args = []
+          if opts:
+            opts_args.extend(opts)
+          if args:
+            opts_args.extend(args)
+          ret = call_nailgun(main, *opts_args)
+          workunit.set_outcome(WorkUnit.FAILURE if ret else WorkUnit.SUCCESS)
           return ret
         except NailgunError as e:
           self._ng_shutdown()
           raise e
     else:
-      with self.context.new_workunit(name=workunit_name,
-          types=[WorkUnit.TOOL, WorkUnit.JVM], cmd=' '.join(cmd)) as workunit:
+      with self.context.new_workunit(name=workunit_name, types=[WorkUnit.TOOL, WorkUnit.JVM],
+        cmd=cmd_str) as workunit:
+        ret = runjava(main=main, classpath=cp, opts=opts, args=args, jvmargs=jvmargs,
+                      dryrun=self.dry_run, stdout=workunit.output('stdout'),
+                      stderr=workunit.output('stderr'))
+        workunit.set_outcome(WorkUnit.FAILURE if ret else WorkUnit.SUCCESS)
         if self.dry_run:
-          self.context.report('********** Direct Java dry run')
+          print('********** Direct Java dry run: %s' % ret)
           return 0
-<<<<<<< HEAD
-        ret = binary_utils.run_java_cmd(cmd=cmd,
-          stdout=workunit.output('stdout'), stderr=workunit.output('stderr'))
-        workunit.set_outcome(WorkUnit.FAILURE if ret else WorkUnit.SUCCESS)
-        return ret
-=======
         else:
-          return nailgun(main_class, *args)
-
-      try:
-        if cp:
-          call_nailgun('ng-cp', *[os.path.relpath(jar, get_buildroot()) for jar in cp])
-        opts_args = []
-        if opts:
-          opts_args.extend(opts)
-        if args:
-          opts_args.extend(args)
-        return call_nailgun(main, *opts_args)
-      except NailgunError as e:
-        self._ng_shutdown()
-        raise e
-    else:
-      ret = runjava(main=main, classpath=cp, opts=opts, args=args, jvmargs=jvmargs,
-                    dryrun=self.dry_run)
-      if self.dry_run:
-        print('********** Direct Java dry run: %s' % ret)
-        return 0
-      else:
-        return ret
-
-  def runjava(self, main, classpath=None, opts=None, args=None, jvmargs=None):
+          return ret
+
+  def runjava(self, main, classpath=None, opts=None, args=None, jvmargs=None, workunit_name=None):
     """Runs the java main using the given classpath and args.
 
     If --no-ng-daemons is specified then the java main is run in a freshly spawned subprocess,
@@ -196,9 +144,10 @@
     """
 
     return self._runjava_common(binary_util.runjava, main=main, classpath=classpath,
-                                opts=opts, args=args, jvmargs=jvmargs)
-
-  def runjava_indivisible(self, main, classpath=None, opts=None, args=None, jvmargs=None):
+                                opts=opts, args=args, jvmargs=jvmargs, workunit_name=workunit_name)
+
+  def runjava_indivisible(self, main, classpath=None, opts=None, args=None, jvmargs=None,
+                          workunit_name=None):
     """Runs the java main using the given classpath and args.
 
     If --no-ng-daemons is specified then the java main is run in a freshly spawned subprocess,
@@ -208,7 +157,7 @@
     """
 
     return self._runjava_common(binary_util.runjava_indivisible, main=main, classpath=classpath,
-                                opts=opts, args=args, jvmargs=jvmargs)
+                                opts=opts, args=args, jvmargs=jvmargs, workunit_name=workunit_name)
 
   def profile_classpath(self, profile):
     """Ensures the classpath for the given profile ivy.xml is available and returns it as a list of
@@ -219,7 +168,6 @@
     return binary_util.profile_classpath(profile,
                                          java_runner=self.runjava_indivisible,
                                          config=self.context.config)
->>>>>>> 17019221
 
   def _ng_shutdown(self):
     endpoint = self._get_nailgun_endpoint()
@@ -257,12 +205,12 @@
       return pid_port
     return None
 
-  def _get_nailgun_client(self, stdin, stdout, stderr):
+  def _get_nailgun_client(self, workunit):
     endpoint = self._get_nailgun_endpoint()
     if endpoint and _check_pid(endpoint[0]):
-      return self._create_ngclient(port=endpoint[1], stdin=stdin, stdout=stdout, stderr=stderr)
+      return self._create_ngclient(port=endpoint[1], workunit=workunit)
     else:
-      return self._spawn_nailgun_server(client_stdin=stdin, client_stdout=stdout, client_stderr=stderr)
+      return self._spawn_nailgun_server(workunit)
 
   # 'NGServer started on 127.0.0.1, port 53785.'
   _PARSE_NG_PORT = re.compile('.*\s+port\s+(\d+)\.$')
@@ -273,13 +221,9 @@
       raise NailgunError('Failed to determine spawned ng port from response line: %s' % line)
     return int(match.group(1))
 
-<<<<<<< HEAD
-  def _await_nailgun_server(self, client_stdin, client_stdout, client_stderr):
-=======
-  def _await_nailgun_server(self):
+  def _await_nailgun_server(self, workunit):
     nailgun_timeout_seconds = 5
     max_socket_connect_attempts = 10
->>>>>>> 17019221
     nailgun = None
     port_parse_start = time.time()
     with _safe_open(self._ng_out, 'r') as ng_out:
@@ -287,23 +231,12 @@
         started = ng_out.readline()
         if started:
           port = self._parse_nailgun_port(started)
-<<<<<<< HEAD
-          if os.path.exists(self._pidfile):
-            # The child tine has written the pid, so we may now add the port.
-            with open(self._pidfile, 'a') as pidfile:
-              pidfile.write(':%d\n' % port)
-            nailgun = self._create_ngclient(port, stdin=client_stdin, stdout=client_stdout, stderr=client_stderr)
-            log.debug('Detected ng server up on port %d' % port)
-            break
-        time.sleep(0.1)
-=======
           with open(self._pidfile, 'a') as pidfile:
             pidfile.write(':%d\n' % port)
-          nailgun = self._create_ngclient(port)
+          nailgun = self._create_ngclient(port, workunit)
           log.debug('Detected ng server up on port %d' % port)
         elif time.time() - port_parse_start > nailgun_timeout_seconds:
           raise NailgunError('Failed to read ng output after %s seconds' % nailgun_timeout_seconds)
->>>>>>> 17019221
 
     attempt = 0
     while nailgun:
@@ -319,10 +252,11 @@
       log.debug('Failed to connect on attempt %d' % attempt)
       time.sleep(0.1)
 
-  def _create_ngclient(self, port, stdin, stdout, stderr):
-    return NailgunClient(port=port, work_dir=get_buildroot(), ins=stdin, out=stdout, err=stderr)
-
-  def _spawn_nailgun_server(self, client_stdin, client_stdout, client_stderr):
+  def _create_ngclient(self, port, workunit):
+    return NailgunClient(port=port, work_dir=get_buildroot(), out=workunit.output('stdout'),
+                         err=workunit.output('stderr'))
+
+  def _spawn_nailgun_server(self, workunit):
     log.info('No ng server found, spawning...')
 
     with _safe_open(self._ng_out, 'w'):
@@ -333,7 +267,7 @@
     pid = os.fork()
     if pid != 0:
       # In the parent tine - block on ng being up for connections
-      return self._await_nailgun_server(client_stdin, client_stdout, client_stderr)
+      return self._await_nailgun_server(workunit)
 
     os.setsid()
     in_fd = open('/dev/null', 'w')
