# ==================================================================================================
# Copyright 2011 Twitter, Inc.
# --------------------------------------------------------------------------------------------------
# Licensed under the Apache License, Version 2.0 (the "License");
# you may not use this work except in compliance with the License.
# You may obtain a copy of the License in the LICENSE file, or at:
#
#  http://www.apache.org/licenses/LICENSE-2.0
#
# Unless required by applicable law or agreed to in writing, software
# distributed under the License is distributed on an "AS IS" BASIS,
# WITHOUT WARRANTIES OR CONDITIONS OF ANY KIND, either express or implied.
# See the License for the specific language governing permissions and
# limitations under the License.
# ==================================================================================================

import errno
import os
import re
import subprocess

from collections import defaultdict, namedtuple

from twitter.common import log
from twitter.common.collections import OrderedSet
from twitter.common.dirutil import safe_mkdir

from twitter.pants import get_buildroot, is_jvm, is_python
from twitter.pants.targets import (
    InternalTarget,
    JavaLibrary,
    JavaThriftLibrary,
    PythonLibrary,
    PythonThriftLibrary)
from twitter.pants.tasks import TaskError
from twitter.pants.tasks.code_gen import CodeGen
from twitter.pants.thrift_util import calculate_compile_roots, select_thrift_binary


def _copytree(from_base, to_base):
  def abort(error):
    raise TaskError('Failed to copy from %s to %s: %s' % (from_base, to_base, error))

  # TODO(John Sirois): Consider adding a unit test and lifting this to common/dirutils or similar
  def safe_link(src, dst):
    try:
      os.link(src, dst)
    except OSError as e:
      if e.errno != errno.EEXIST:
        raise e

  for dirpath, dirnames, filenames in os.walk(from_base, topdown=True, onerror=abort):
    to_path = os.path.join(to_base, os.path.relpath(dirpath, from_base))
    for dirname in dirnames:
      safe_mkdir(os.path.join(to_path, dirname))
    for filename in filenames:
      safe_link(os.path.join(dirpath, filename), os.path.join(to_path, filename))


class ThriftGen(CodeGen):
  GenInfo = namedtuple('GenInfo', ['gen', 'deps'])
  ThriftSession = namedtuple('ThriftSession', ['outdir', 'cmd', 'process'])

  @classmethod
  def setup_parser(cls, option_group, args, mkflag):
    option_group.add_option(mkflag("outdir"), dest="thrift_gen_create_outdir",
                            help="Emit generated code in to this directory.")

    option_group.add_option(mkflag("version"), dest="thrift_version",
                            help="Thrift compiler version.")

    option_group.add_option(mkflag("lang"), dest="thrift_gen_langs",  default=[],
                            action="append", type="choice", choices=['python', 'java'],
                            help="Force generation of thrift code for these languages.  Both "
                                 "'python' and 'java' are supported")

  def __init__(self, context):
    CodeGen.__init__(self, context)

    output_dir = (
      context.options.thrift_gen_create_outdir
      or context.config.get('thrift-gen', 'workdir')
    )
    self.combined_dir = os.path.join(output_dir, 'combined')
    self.session_dir = os.path.join(output_dir, 'sessions')

    self.strict = context.config.getbool('thrift-gen', 'strict')
    self.verbose = context.config.getbool('thrift-gen', 'verbose')

    def create_geninfo(key):
      gen_info = context.config.getdict('thrift-gen', key)
      gen = gen_info['gen']
      deps = {}
      for category, depspecs in gen_info['deps'].items():
        dependencies = OrderedSet()
        deps[category] = dependencies
        for depspec in depspecs:
          dependencies.update(context.resolve(depspec))
      return self.GenInfo(gen, deps)

    self.gen_java = create_geninfo('java')
    self.gen_python = create_geninfo('python')

    self.gen_langs = set(context.options.thrift_gen_langs)
    for lang in ('java', 'python'):
      if self.context.products.isrequired(lang):
        self.gen_langs.add(lang)

    self.thrift_binary = select_thrift_binary(context.config,
                                              version=context.options.thrift_version)

  def invalidate_for(self):
    return self.gen_langs

  def invalidate_for_files(self):
    # TODO: This will prevent artifact caching across platforms.
    # Find some cross-platform way to assert the thrift binary version.
    return [self.thrift_binary]

  def is_gentarget(self, target):
    return ((isinstance(target, JavaThriftLibrary) and target.compiler == 'thrift')
            or isinstance(target, PythonThriftLibrary))

  def is_forced(self, lang):
    return lang in self.gen_langs

  def genlangs(self):
    return dict(java=is_jvm, python=is_python)

  def genlang(self, lang, targets):
    bases, sources = calculate_compile_roots(targets, self.is_gentarget)

    if lang == 'java':
      gen = self.gen_java.gen
    elif lang == 'python':
      gen = self.gen_python.gen
    else:
      raise TaskError('Unrecognized thrift gen lang: %s' % lang)

    args = [
      self.thrift_binary,
      '--gen', gen,
      '-recurse',
    ]

    if self.strict:
      args.append('-strict')
    if self.verbose:
      args.append('-verbose')
    for base in bases:
      args.extend(('-I', base))

    sessions = []
    for source in sources:
<<<<<<< HEAD
      self.context.report('Generating thrift for %s\n' % source)
=======
      # Create a unique session dir for this thrift root.  Sources may be full paths but we only
      # need the path relative to the build root to ensure uniqueness.
      # TODO(John Sirois): file paths should be normalized early on and uniformly, fix the need to
      # relpath here at all.
      relsource = os.path.relpath(source, get_buildroot())
      outdir = os.path.join(self.session_dir, '.'.join(relsource.split(os.path.sep)))
      safe_mkdir(outdir)

>>>>>>> 17019221
      cmd = args[:]
      cmd.extend(('-o', outdir))
      cmd.append(source)
      log.debug('Executing: %s' % ' '.join(cmd))
      sessions.append(self.ThriftSession(outdir, cmd, subprocess.Popen(cmd)))

    result = 0
    for session in sessions:
      if result != 0:
        session.process.kill()
      else:
        result = session.process.wait()
        if result != 0:
          self.context.log.error('Failed: %s' % ' '.join(session.cmd))
        else:
          _copytree(session.outdir, self.combined_dir)
    if result != 0:
      raise TaskError('thrift compile failed with exit code %d' % result)

  def createtarget(self, lang, gentarget, dependees):
    if lang == 'java':
      return self._create_java_target(gentarget, dependees)
    elif lang == 'python':
      return self._create_python_target(gentarget, dependees)
    else:
      raise TaskError('Unrecognized thrift gen lang: %s' % lang)

  def _create_java_target(self, target, dependees):
    def create_target(files, deps):
       return self.context.add_new_target(os.path.join(self.combined_dir, 'gen-java'),
                                          JavaLibrary,
                                          name=target.id,
                                          provides=target.provides,
                                          sources=files,
                                          dependencies=deps)
    return self._inject_target(target, dependees, self.gen_java, 'java', create_target)

  def _create_python_target(self, target, dependees):
    def create_target(files, deps):
     return self.context.add_new_target(os.path.join(self.combined_dir, 'gen-py'),
                                        PythonLibrary,
                                        name=target.id,
                                        sources=files,
                                        dependencies=deps)
    return self._inject_target(target, dependees, self.gen_python, 'py', create_target)

  def _inject_target(self, target, dependees, geninfo, namespace, create_target):
    files = []
    has_service = False
    for source in target.sources:
      services, genfiles = calculate_gen(os.path.join(target.target_base, source))
      has_service = has_service or services
      files.extend(genfiles.get(namespace, []))
    deps = geninfo.deps['service' if has_service else 'structs']
    tgt = create_target(files, deps)
    tgt.id = target.id + '.thrift_gen'
    tgt.add_labels('codegen')
    for dependee in dependees:
      if isinstance(dependee, InternalTarget):
        dependee.update_dependencies((tgt,))
      else:
        # TODO(John Sirois): rationalize targets with dependencies.
        # JarLibrary or PythonTarget dependee on the thrift target
        dependee.dependencies.add(tgt)
    return tgt


NAMESPACE_PARSER = re.compile(r'^\s*namespace\s+([^\s]+)\s+([^\s]+)\s*$')
TYPE_PARSER = re.compile(r'^\s*(const|enum|exception|service|struct|union)\s+([^\s{]+).*')


# TODO(John Sirois): consolidate thrift parsing to 1 pass instead of 2
def calculate_gen(source):
  """Calculates the service types and files generated for the given thrift IDL source.

  Returns a tuple of (service types, generated files).
  """

  with open(source, 'r') as thrift:
    lines = thrift.readlines()
    namespaces = {}
    types = defaultdict(set)
    for line in lines:
      match = NAMESPACE_PARSER.match(line)
      if match:
        lang = match.group(1)
        namespace = match.group(2)
        namespaces[lang] = namespace
      else:
        match = TYPE_PARSER.match(line)
        if match:
          typename = match.group(1)
          name = match.group(2)
          types[typename].add(name)

    genfiles = defaultdict(set)

    namespace = namespaces.get('py')
    if namespace:
      genfiles['py'].update(calculate_python_genfiles(namespace, types))

    namespace = namespaces.get('java')
    if namespace:
      genfiles['java'].update(calculate_java_genfiles(namespace, types))

    return types['service'], genfiles


def calculate_python_genfiles(namespace, types):
  basepath = namespace.replace('.', '/')
  def path(name):
    return os.path.join(basepath, '%s.py' % name)
  yield path('__init__')
  if 'const' in types:
    yield path('constants')
  if set(['enum', 'exception', 'struct', 'union']) & set(types.keys()):
    yield path('ttypes')
  for service in types['service']:
    yield path(service)
    yield os.path.join(basepath, '%s-remote' % service)


def calculate_java_genfiles(namespace, types):
  basepath = namespace.replace('.', '/')
  def path(name):
    return os.path.join(basepath, '%s.java' % name)
  if 'const' in types:
    yield path('Constants')
  for typename in ['enum', 'exception', 'service', 'struct', 'union']:
    for name in types[typename]:
      yield path(name)<|MERGE_RESOLUTION|>--- conflicted
+++ resolved
@@ -152,9 +152,7 @@
 
     sessions = []
     for source in sources:
-<<<<<<< HEAD
       self.context.report('Generating thrift for %s\n' % source)
-=======
       # Create a unique session dir for this thrift root.  Sources may be full paths but we only
       # need the path relative to the build root to ensure uniqueness.
       # TODO(John Sirois): file paths should be normalized early on and uniformly, fix the need to
@@ -163,7 +161,6 @@
       outdir = os.path.join(self.session_dir, '.'.join(relsource.split(os.path.sep)))
       safe_mkdir(outdir)
 
->>>>>>> 17019221
       cmd = args[:]
       cmd.extend(('-o', outdir))
       cmd.append(source)
