--- conflicted
+++ resolved
@@ -25,11 +25,8 @@
 from contextlib import contextmanager
 
 from twitter.common.collections.orderedset import OrderedSet
-<<<<<<< HEAD
-
-=======
+
 from twitter.common.dirutil import safe_mkdir
->>>>>>> 0fea6bf8
 from twitter.pants import Config
 from twitter.pants.base.build_invalidator import BuildInvalidator, CacheKeyGenerator
 from twitter.pants.base.hash_utils import hash_file
@@ -417,13 +414,8 @@
     # Make our actual classpath be symlinks, so that the paths are uniform across systems.
     # Note that we must do this even if we read the raw_target_classpath_file from the artifact
     # cache. If we cache the target_classpath_file we won't know how to create the symlinks.
-<<<<<<< HEAD
-    symlink_map = IvyUtils.symlink_cachepath(raw_target_classpath_file, symlink_dir,
-                                             target_classpath_file)
-=======
     symlink_map = IvyUtils.symlink_cachepath(self.context.ivy_home, raw_target_classpath_file,
                                              symlink_dir, target_classpath_file)
->>>>>>> 0fea6bf8
     with Task.symlink_map_lock:
       all_symlinks_map = self.context.products.get_data('symlink_map') or defaultdict(list)
       for path, symlink in symlink_map.items():
