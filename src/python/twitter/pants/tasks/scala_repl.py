--- conflicted
+++ resolved
@@ -13,19 +13,13 @@
 # See the License for the specific language governing permissions and
 # limitations under the License.
 # ==================================================================================================
-from twitter.pants.goal.work_unit import WorkUnit
-
-__author__ = 'Benjy Weinberger'
 
 import shlex
 import subprocess
 
-from twitter.pants.binary_util import profile_classpath, runjava_indivisible
+from twitter.pants.binary_util import profile_classpath, runjava_cmd_str, runjava_indivisible
+from twitter.pants.goal.work_unit import WorkUnit
 from twitter.pants.tasks import Task
-<<<<<<< HEAD
-from twitter.pants.tasks.binary_utils import build_java_cmd, profile_classpath, run_java_cmd
-=======
->>>>>>> 17019221
 from twitter.pants.tasks.jvm_task import JvmTask
 
 
@@ -55,27 +49,18 @@
     # The repl session may last a while, allow concurrent pants activity during this pants idle
     # period.
     self.context.lock.release()
-<<<<<<< HEAD
-    cmd = build_java_cmd(
-      jvmargs=self.jvm_args,
-      classpath=self.classpath(profile_classpath(self.profile), confs=self.confs),
-      main=self.main,
-      args=self.args
-    )
-    cmd_str = ' '.join(cmd)
-    with self.context.new_workunit(name=self.main,
+    self.save_stty_options()
+    cp = self.classpath(profile_classpath(self.profile), confs=self.confs)
+    cmd_str = runjava_cmd_str(jvmargs=self.jvm_args, classpath=cp, main=self.main, args=self.args)
+    try:
+      with self.context.new_workunit(name=self.main,
         types=[WorkUnit.JVM, WorkUnit.TOOL, WorkUnit.REPL], cmd=cmd_str):
-      run_java_cmd(cmd)
-=======
-
-    self.save_stty_options()
-    try:
-      runjava_indivisible(
-        jvmargs=self.jvm_args,
-        classpath=self.classpath(profile_classpath(self.profile), confs=self.confs),
-        main=self.main,
-        args=self.args
-      )
+        runjava_indivisible(
+          jvmargs=self.jvm_args,
+          classpath=cp,
+          main=self.main,
+          args=self.args
+        )
     except KeyboardInterrupt:
       # TODO(John Sirois): Confirm with Steve Gury that finally does not work on mac and an
       # explicit catch of KeyboardInterrupt is required.
@@ -96,5 +81,4 @@
   def run_cmd(self, cmd):
     po = subprocess.Popen(cmd, shell=True, stdout=subprocess.PIPE)
     stdout, _ = po.communicate()
-    return stdout
->>>>>>> 17019221
+    return stdout