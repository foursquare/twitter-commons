# ==================================================================================================
# Copyright 2012 Twitter, Inc.
# --------------------------------------------------------------------------------------------------
# Licensed under the Apache License, Version 2.0 (the "License");
# you may not use this work except in compliance with the License.
# You may obtain a copy of the License in the LICENSE file, or at:
#
#  http://www.apache.org/licenses/LICENSE-2.0
#
# Unless required by applicable law or agreed to in writing, software
# distributed under the License is distributed on an "AS IS" BASIS,
# WITHOUT WARRANTIES OR CONDITIONS OF ANY KIND, either express or implied.
# See the License for the specific language governing permissions and
# limitations under the License.
# ==================================================================================================

__author__ = 'Benjy Weinberger'

import shlex

from twitter.common.dirutil import safe_open

from twitter.pants.binary_util import runjava_indivisible
from twitter.pants.targets import JvmBinary
from twitter.pants.tasks import Task, TaskError
<<<<<<< HEAD
from twitter.pants.tasks.binary_utils import build_java_cmd, run_java_cmd
=======
>>>>>>> 17019221
from twitter.pants.tasks.jvm_task import JvmTask


def is_binary(target):
  return isinstance(target, JvmBinary)


class JvmRun(JvmTask):
  @classmethod
  def setup_parser(cls, option_group, args, mkflag):
    option_group.add_option(mkflag("jvmargs"), dest = "run_jvmargs", action="append",
      help = "Run binary in a jvm with these extra jvm args.")

    option_group.add_option(mkflag("args"), dest = "run_args", action="append",
      help = "Run binary with these main() args.")

    option_group.add_option(mkflag("debug"), mkflag("debug", negate=True), dest = "run_debug",
      action="callback", callback=mkflag.set_bool, default=False,
      help = "[%default] Run binary with a debugger")

    option_group.add_option(mkflag("only-write-cmd-line"), dest = "only_write_cmd_line",
      action="store", default=None,
      help = "[%default] Instead of running, just write the cmd line to this file")

  def __init__(self, context):
    Task.__init__(self, context)
    self.jvm_args = context.config.getlist('jvm-run', 'jvm_args', default=[])
    if context.options.run_jvmargs:
      for arg in context.options.run_jvmargs:
        self.jvm_args.extend(shlex.split(arg))
    self.args = []
    if context.options.run_args:
      for arg in context.options.run_args:
        self.args.extend(shlex.split(arg))
    if context.options.run_debug:
      self.jvm_args.extend(context.config.getlist('jvm', 'debug_args'))
    self.confs = context.config.getlist('jvm-run', 'confs')
    self.only_write_cmd_line = context.options.only_write_cmd_line

  def execute(self, targets):
    # The called binary may block for a while, allow concurrent pants activity during this pants
    # idle period.
    #
    # TODO(John Sirois): refactor lock so that I can do:
    # with self.context.lock.yield():
    #   - blocking code
    #
    # Currently re-acquiring the lock requires a path argument that was set up by the goal
    # execution engine.  I do not want task code to learn the lock location.
    # http://jira.local.twitter.com/browse/AWESOME-1317

    self.context.lock.release()
    # Run the first target that is a binary.
    binaries = filter(is_binary, targets)
    if len(binaries) > 0:  # We only run the first one.
      main = binaries[0].main
<<<<<<< HEAD
      cmd = build_java_cmd(jvmargs=self.jvm_args, classpath=(self.classpath(confs=self.confs)),
        main=main, args=self.args)
      if self.only_write_cmd_line:
        with safe_open(self.only_write_cmd_line, 'w') as fd:
          fd.write(' '.join(cmd))
      else:
        res = run_java_cmd(cmd=cmd)
        if res != 0:
          raise TaskError()
=======

      # TODO(John Sirois): Since --dry-run is plumbed throughout the Task infra it seems like we
      # should just be using that.  Ask Benjy why this particular task uses a custom file.
      def run_binary(dryrun=False):
        result = runjava_indivisible(
          jvmargs=self.jvm_args,
          classpath=(self.classpath(confs=self.confs)),
          main=main,
          args=self.args,
          dryrun=dryrun
        )
        if dryrun:
          return result
        if result != 0:
          raise TaskError()

      result = run_binary(dryrun=self.only_write_cmd_line)
      if self.only_write_cmd_line:
        with safe_open(self.only_write_cmd_line, 'w') as fd:
          fd.write(result)
>>>>>>> 17019221
<|MERGE_RESOLUTION|>--- conflicted
+++ resolved
@@ -23,10 +23,6 @@
 from twitter.pants.binary_util import runjava_indivisible
 from twitter.pants.targets import JvmBinary
 from twitter.pants.tasks import Task, TaskError
-<<<<<<< HEAD
-from twitter.pants.tasks.binary_utils import build_java_cmd, run_java_cmd
-=======
->>>>>>> 17019221
 from twitter.pants.tasks.jvm_task import JvmTask
 
 
@@ -83,17 +79,6 @@
     binaries = filter(is_binary, targets)
     if len(binaries) > 0:  # We only run the first one.
       main = binaries[0].main
-<<<<<<< HEAD
-      cmd = build_java_cmd(jvmargs=self.jvm_args, classpath=(self.classpath(confs=self.confs)),
-        main=main, args=self.args)
-      if self.only_write_cmd_line:
-        with safe_open(self.only_write_cmd_line, 'w') as fd:
-          fd.write(' '.join(cmd))
-      else:
-        res = run_java_cmd(cmd=cmd)
-        if res != 0:
-          raise TaskError()
-=======
 
       # TODO(John Sirois): Since --dry-run is plumbed throughout the Task infra it seems like we
       # should just be using that.  Ask Benjy why this particular task uses a custom file.
@@ -113,5 +98,4 @@
       result = run_binary(dryrun=self.only_write_cmd_line)
       if self.only_write_cmd_line:
         with safe_open(self.only_write_cmd_line, 'w') as fd:
-          fd.write(result)
->>>>>>> 17019221
+          fd.write(result)