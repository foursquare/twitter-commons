# ==================================================================================================
# Copyright 2011 Twitter, Inc.
# --------------------------------------------------------------------------------------------------
# Licensed under the Apache License, Version 2.0 (the "License");
# you may not use this work except in compliance with the License.
# You may obtain a copy of the License in the LICENSE file, or at:
#
#  http://www.apache.org/licenses/LICENSE-2.0
#
# Unless required by applicable law or agreed to in writing, software
# distributed under the License is distributed on an "AS IS" BASIS,
# WITHOUT WARRANTIES OR CONDITIONS OF ANY KIND, either express or implied.
# See the License for the specific language governing permissions and
# limitations under the License.
# ==================================================================================================

from __future__ import print_function

__author__ = 'jsirois'

import os
import re
import subprocess

from contextlib import contextmanager

from twitter.common import log
from twitter.common.contextutil import environment_as, open_zip, temporary_file, temporary_dir
from twitter.common.dirutil import safe_mkdir, safe_open, touch

from twitter.pants.base import Config
from twitter.pants.tasks import TaskError

_ID_BY_OS = {
  'linux': lambda release, machine: ('linux', machine),
  'darwin': lambda release, machine: ('darwin', release.split('.')[0]),
}


_PATH_BY_ID = {
  ('linux', 'x86_64'): [ 'linux', 'x86_64' ],
  ('linux', 'amd64'): [ 'linux', 'x86_64' ],
  ('linux', 'i386'): [ 'linux', 'i386' ],
  ('darwin', '9'): [ 'mac', '10.5' ],
  ('darwin', '10'): [ 'mac', '10.6' ],
  ('darwin', '11'): [ 'mac', '10.7' ],
  ('darwin', '12'): [ 'mac', '10.8' ],
}


def select_binary(base_path, version, name):
  """
    Selects a binary...
    Raises TaskError if no binary of the given version and name could be found.
  """
  # TODO(John Sirois): finish doc of the path structure expexcted under base_path
  sysname, _, release, _, machine = os.uname()
  os_id = _ID_BY_OS[sysname.lower()]
  if os_id:
    middle_path = _PATH_BY_ID[os_id(release, machine)]
    if middle_path:
      binary_path = os.path.join(base_path, *(middle_path + [version, name]))
      log.debug('Selected %s binary at: %s' % (name, binary_path))
      if os.path.exists(binary_path):
        return binary_path
      else:
        raise TaskError('Selected binary %s does not exist!' % binary_path)
  raise TaskError('Cannot generate thrift code for: %s' % [sysname, release, machine])


@contextmanager
def safe_args(args,
              max_args=None,
              config=None,
              argfile=None,
              delimiter='\n',
              quoter=None,
              delete=True):
  """
    Yields args if there are less than a limit otherwise writes args to an argfile and yields an
    argument list with one argument formed from the path of the argfile.

    :args The args to work with.
    :max_args The maximum number of args to let though without writing an argfile.  If not specified
              then the maximum will be loaded from config.
    :config Used to lookup the configured maximum number of args that can be passed to a subprocess;
            defaults to the default config and looks for key 'max_subprocess_args' in the DEFAULTS.
    :argfile The file to write args to when there are too many; defaults to a temporary file.
    :delimiter The delimiter to insert between args written to the argfile, defaults to '\n'
    :quoter A function that can take the argfile path and return a single argument value;
            defaults to:
            <code>lambda f: '@' + f<code>
    :delete If True deletes any arg files created upon exit from this context; defaults to True.
  """
  max_args = max_args or (config or Config.load()).getdefault('max_subprocess_args', int, 10)
  if len(args) > max_args:
    def create_argfile(fp):
      fp.write(delimiter.join(args))
      fp.close()
      return [quoter(fp.name) if quoter else '@%s' % fp.name]

    if argfile:
      try:
        with safe_open(argfile, 'w') as fp:
          yield create_argfile(fp)
      finally:
        if delete and os.path.exists(argfile):
          os.unlink(argfile)
    else:
      with temporary_file(cleanup=delete) as fp:
        yield create_argfile(fp)
  else:
    yield args


@contextmanager
def safe_classpath(logger=None):
  """
    Yields to a block in an environment with no CLASSPATH.  This is useful to ensure hermetic java
    invocations.
  """
  classpath = os.getenv('CLASSPATH')
  if classpath:
    logger = logger or log.warn
    logger('Scrubbing CLASSPATH=%s' % classpath)
  with environment_as(CLASSPATH=None):
    yield


def runjava(jvmargs=None, classpath=None, main=None, args=None, stdout=None, stderr=None):
  """Spawns a java process with the supplied configuration and returns its exit code."""
  cmd = build_java_cmd(jvmargs, classpath, main, args)
  return run_java_cmd(cmd, stdout=stdout, stderr=stderr)

def run_java_cmd(cmd, stdout=None, stderr=None):
  """Spawns a process to run the specified java cmd (an array of tokens) and returns its exit code.

  Technically this will run any command, but it is especially useful for java as it scrubs CLASSPATH
  to ensure hermeticity.
  """
  log.debug('Executing: %s' % ' '.join(cmd))
  with safe_classpath():
    proc = subprocess.Popen(cmd, stdout=subprocess.PIPE, stderr=subprocess.PIPE)
    (stdout_data, stderr_data) = proc.communicate()
    if stdout:
      stdout.write(stdout_data)
    if stderr:
      stderr.write(stderr_data)
    return proc.returncode

def build_java_cmd(jvmargs=None, classpath=None, main=None, args=None):
  """Generates a jvm execution command-line as a list of tokens."""
  cmd = ['java']
  if jvmargs:
    cmd.extend(jvmargs)
  if classpath:
    cmd.extend(('-cp' if main else '-jar', os.pathsep.join(classpath)))
  if main:
    cmd.append(main)
  if args:
    cmd.extend(args)
<<<<<<< HEAD
  return cmd
=======

  if only_write_cmd_line_to is not None:
    only_write_cmd_line_to.write(' '.join(cmd))
    return 0
  else:
    log.debug('Executing: %s' % ' '.join(cmd))
    with safe_classpath():
      return subprocess.call(cmd)

def find_java_home():
  # A kind-of-insane hack to find the effective java home. On some platforms there are so
  # many hard and symbolic links into the JRE dirs that it's actually quite hard to
  # establish what path to use as the java home, e.g., for the purpose of rebasing.
  # In practice, this seems to work fine.
  #
  # TODO: In the future we should probably hermeticize the Java enivronment rather than relying
  # on whatever's on the shell's PATH. E.g., you either specify a path to the Java home via a
  # cmd-line flag or .pantsrc, or we infer one with this method but verify that it's of a
  # supported version.
  with temporary_dir() as tmpdir:
    with safe_open(os.path.join(tmpdir, 'X.java'), 'w') as srcfile:
      srcfile.write('class X { public static void main(String[] argv) { '
                    'System.out.println(System.getProperty("java.home")); } }')
    subprocess.Popen(['javac', '-d', tmpdir, srcfile.name],
      stdout=subprocess.PIPE, stderr=subprocess.PIPE).communicate()
    return subprocess.Popen(['java', '-cp', tmpdir, 'X'],
      stdout=subprocess.PIPE, stderr=subprocess.PIPE).communicate()[0]
>>>>>>> 7ae50392

def nailgun_profile_classpath(nailgun_task, profile, ivy_jar=None, ivy_settings=None):
  return profile_classpath(
    profile,
    java_runner=nailgun_task.runjava,
    config=nailgun_task.context.config,
    ivy_jar=ivy_jar,
    ivy_settings=ivy_settings
  )


def profile_classpath(profile, java_runner=None, config=None, ivy_jar=None, ivy_settings=None):
  # TODO(John Sirois): consider rework when ant backend is gone and there is no more need to share
  # path structure

  java_runner = java_runner or runjava

  config = config or Config.load()

  profile_dir = config.get('ivy-profiles', 'workdir')
  profile_libdir = os.path.join(profile_dir, '%s.libs' % profile)
  profile_check = '%s.checked' % profile_libdir
  if not os.path.exists(profile_check):
    # TODO(John Sirois): refactor IvyResolve to share ivy invocation command line bits
    ivy_classpath = [ivy_jar] if ivy_jar else config.getlist('ivy', 'classpath')

    safe_mkdir(profile_libdir)
    ivy_settings = ivy_settings or config.get('ivy', 'ivy_settings')
    ivy_xml = os.path.join(profile_dir, '%s.ivy.xml' % profile)
    ivy_args = [
      '-settings', ivy_settings,
      '-ivy', ivy_xml,

      # TODO(John Sirois): this pattern omits an [organisation]- prefix to satisfy IDEA jar naming
      # needs for scala - isolate this hack to idea.py where it belongs
      '-retrieve', '%s/[artifact]-[revision](-[classifier]).[ext]' % profile_libdir,

      '-sync',
      '-symlink',
      '-types', 'jar', 'bundle',
      '-confs', 'default'
    ]
    result = java_runner(classpath=ivy_classpath, main='org.apache.ivy.Main', args=ivy_args)
    if result != 0:
      raise TaskError('Failed to load profile %s, ivy exit code %d' % (profile, result))
    touch(profile_check)


  return [os.path.join(profile_libdir, jar) for jar in os.listdir(profile_libdir)]


# TODO: In this module this will collide with the global open(), which seems like a bad idea.
def open(*files):
  """Attempts to open the given files using the preferred native viewer or editor."""
  if files:
    if os.uname()[0].lower() != 'darwin':
      print('Sorry, open currently only supports OSX')
    else:
      subprocess.Popen(['open'] + list(files))


def safe_extract(path, dest_dir):
  """
    OS X's python 2.6.1 has a bug in zipfile that makes it unzip directories as regular files.
    This method should work on for python 2.6-3.x.
  """

  with open_zip(path) as zip:
    for path in zip.namelist():
      # While we're at it, we also perform this safety test.
      if path.startswith('/') or path.startswith('..'):
        raise ValueError('Jar file contains unsafe path: %s' % path)
      if not path.endswith('/'):  # Ignore directories. extract() will create parent dirs as needed.
        zip.extract(path, dest_dir)<|MERGE_RESOLUTION|>--- conflicted
+++ resolved
@@ -19,7 +19,6 @@
 __author__ = 'jsirois'
 
 import os
-import re
 import subprocess
 
 from contextlib import contextmanager
@@ -159,17 +158,7 @@
     cmd.append(main)
   if args:
     cmd.extend(args)
-<<<<<<< HEAD
   return cmd
-=======
-
-  if only_write_cmd_line_to is not None:
-    only_write_cmd_line_to.write(' '.join(cmd))
-    return 0
-  else:
-    log.debug('Executing: %s' % ' '.join(cmd))
-    with safe_classpath():
-      return subprocess.call(cmd)
 
 def find_java_home():
   # A kind-of-insane hack to find the effective java home. On some platforms there are so
@@ -189,7 +178,6 @@
       stdout=subprocess.PIPE, stderr=subprocess.PIPE).communicate()
     return subprocess.Popen(['java', '-cp', tmpdir, 'X'],
       stdout=subprocess.PIPE, stderr=subprocess.PIPE).communicate()[0]
->>>>>>> 7ae50392
 
 def nailgun_profile_classpath(nailgun_task, profile, ivy_jar=None, ivy_settings=None):
   return profile_classpath(
