--- conflicted
+++ resolved
@@ -432,7 +432,7 @@
     """
     if not self.check_missing_deps:
         return
-<<<<<<< HEAD
+
     with self.context.new_work_scope(name='depcheck'):
       sources_by_target = self.get_sources_by_target()
       targets_by_source = self.get_targets_by_source()
@@ -449,42 +449,18 @@
         undeclared_deps, immediate_undeclared_deps = \
           self.get_missing_deps_for_target(target, computed_deps, computed_jar_deps,
                                            targets_by_class)
-        found_missing_deps = found_missing_deps or undeclared_deps or immediate_undeclared_deps
+
+        #if len(jar_deps) > 0:
+        #  found_missing_deps = True
+        #  for jd in jar_deps:
+        #    print ("Error: target %s needs to depend on jar_dependency %s.%s" %
+        #          (target.address, jd.org, jd.name))
 
         if self.check_unnecessary_deps and not target.has_label('synthetic'):
           self.check_unnecessary_deps(target, computed_deps)
 
       if found_missing_deps:
         raise TaskError('Missing dependencies detected.')
-=======
-    sources_by_target = self.get_sources_by_target()
-    targets_by_source = self.get_targets_by_source()
-    targets_by_class = self.get_targets_by_class()
-    binary_deps_by_target = self.get_binary_deps_by_target()
-
-    (deps_by_target, jar_deps_by_target) = \
-        self.get_compilation_dependencies(sources_by_target, targets_by_source,
-                                          targets_by_class, binary_deps_by_target)
-    found_missing_deps = False
-    for target in deps_by_target:
-      computed_deps = deps_by_target[target]
-      computed_jar_deps = jar_deps_by_target[target]
-      undeclared_deps, immediate_undeclared_deps = \
-        self.get_missing_deps_for_target(target, computed_deps, computed_jar_deps,
-                                         targets_by_class)
-
-      #if len(jar_deps) > 0:
-      #  found_missing_deps = True
-      #  for jd in jar_deps:
-      #    print ("Error: target %s needs to depend on jar_dependency %s.%s" %
-      #          (target.address, jd.org, jd.name))
-
-      if self.check_unnecessary_deps and not target.has_label('synthetic'):
-        self.check_unnecessary_deps(target, computed_deps)
-
-    if found_missing_deps:
-      raise TaskError('Missing dependencies detected.')
->>>>>>> 716e479d
 
   def check_unnecessary_deps(self, target, computed_deps):
     """ Generate warning messages about unnecessary declared dependencies.
