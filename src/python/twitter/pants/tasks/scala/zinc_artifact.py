# ==================================================================================================
# Copyright 2013 Twitter, Inc.
# --------------------------------------------------------------------------------------------------
# Licensed under the Apache License, Version 2.0 (the "License");
# you may not use this work except in compliance with the License.
# You may obtain a copy of the License in the LICENSE file, or at:
#
#  http://www.apache.org/licenses/LICENSE-2.0
#
# Unless required by applicable law or agreed to in writing, software
# distributed under the License is distributed on an "AS IS" BASIS,
# WITHOUT WARRANTIES OR CONDITIONS OF ANY KIND, either express or implied.
# See the License for the specific language governing permissions and
# limitations under the License.
# ==================================================================================================

__author__ = 'Benjy Weinberger'

import itertools
import os
import shutil

from collections import defaultdict, namedtuple

from twitter.common.contextutil import temporary_dir
from twitter.common.dirutil import safe_mkdir, safe_rmtree

from twitter.pants.base.target import Target
from twitter.pants.goal.work_unit import WorkUnit
from twitter.pants.targets import resolve_target_sources
from twitter.pants.targets.scala_library import ScalaLibrary
from twitter.pants.targets.scala_tests import ScalaTests
from twitter.pants.tasks import TaskError
from twitter.pants.tasks.scala.zinc_artifact_state import ZincArtifactState, ZincArtifactStateDiff

AnalysisFileSpec = namedtuple('AnalysisFileSpec', ['analysis_file', 'class_basedir'])

class ZincArtifactFactory(object):
  """Creates objects representing zinc artifacts."""
  def __init__(self, workdir, context, zinc_utils):
    self._workdir = workdir
    self.context = context
    self.zinc_utils = zinc_utils

    self._classes_dirs_base = os.path.join(self._workdir, 'classes')
    self._analysis_files_base = os.path.join(self._workdir, 'analysis')
    safe_mkdir(self._classes_dirs_base)
    safe_mkdir(self._analysis_files_base)

  def artifact_for_target(self, target):
    """The artifact representing the specified target."""
    targets = [target]
    sources_by_target = {target: ZincArtifactFactory._calculate_sources(target)}
    factory = self
    return _ZincArtifact(factory, targets, sources_by_target, *self._artifact_args([target]))

  def merged_artifact(self, artifacts):
    """The artifact merged from those of the specified artifacts."""
    targets = list(itertools.chain.from_iterable([a.targets for a in artifacts]))
    sources_by_target = dict(itertools.chain.from_iterable(
      [a.sources_by_target.items() for a in artifacts]))
    factory = self
    return _MergedZincArtifact(artifacts, factory, targets, sources_by_target,
                               *self._artifact_args(targets))

  # Useful for when we only need access to the analysis file, and don't have an artifact object.
  def analysis_file_for_targets(self, targets):
    # Needs to return AnalysisFileSpec objects, not just the file path.
    artifact_data = self._artifact_args(targets)
    return AnalysisFileSpec(artifact_data[2], artifact_data[1])

  # There are two versions of the zinc analysis file: The one zinc creates on compilation, which
  # contains full paths and is therefore not portable, and the portable version, that we create by
  # rebasing the full path prefixes to placeholders. We refer to this as "relativizing" the
  # analysis file. The inverse, replacing placeholders with full path prefixes so we can use the
  # file again when compiling, is referred to as "localizing" the analysis file.
  #
  # This is necessary only when using the artifact cache: We must relativize before uploading to
  # the cache, and localize after pulling from the cache.
  @staticmethod
  def portable(analysis_file):
    """Returns the path to the portable version of the zinc analysis file."""
    return analysis_file + '.portable'

  def _artifact_args(self, targets):
    """Returns the artifact paths for the given target set."""
    artifact_id = Target.maybe_readable_identify(targets)
    # Each compilation must output to its own directory, so zinc can then associate those with the
    # appropriate analysis files of previous compilations.
    classes_dir = os.path.join(self._classes_dirs_base, artifact_id)
    analysis_file = os.path.join(self._analysis_files_base, artifact_id) + '.analysis'
    return artifact_id, classes_dir, analysis_file

  @staticmethod
  def _calculate_sources(target):
    """Find a target's source files."""
    sources = []
    srcs = \
      [os.path.join(target.target_base, src) for src in target.sources if src.endswith('.scala')]
    sources.extend(srcs)
    if (isinstance(target, ScalaLibrary) or isinstance(target, ScalaTests)) and target.java_sources:
      sources.extend(resolve_target_sources(target.java_sources, '.java'))
    return sources


class _ZincArtifact(object):
  """Locations of the files in a zinc build artifact.

  An artifact consists of:
    A) A classes directory
    B) A zinc analysis file.

  Represents the result of building some set of targets.

  Don't create instances of this directly. Use ZincArtifactFactory instead.
  """
  def __init__(self, factory, targets, sources_by_target,
               artifact_id, classes_dir, analysis_file):
    self.factory = factory
    self.targets = targets
    self.sources_by_target = sources_by_target
    self.sources = list(itertools.chain.from_iterable(sources_by_target.values()))
    self.artifact_id = artifact_id
    self.classes_dir = classes_dir
    self.analysis_file = analysis_file
    self.portable_analysis_file = ZincArtifactFactory.portable(analysis_file)
    self.relations_file = analysis_file + '.relations'  # The human-readable zinc relations file.
    self.log = self.factory.context.log

  def current_state(self):
    """Returns the current state of this artifact."""
    return ZincArtifactState(self)

  def __eq__(self, other):
    return self.artifact_id == other.artifact_id

  def __ne__(self, other):
    return self.artifact_id != other.artifact_id


class _MergedZincArtifact(_ZincArtifact):
  """An artifact merged from some underlying artifacts.

  A merged artifact consists of:
    A) A classes dir containing all the classes from all the underlying artifacts' classes dirs.
    B) An analysis file containing all the information from all the underlying artifact's analyses.
  """
  def __init__(self, underlying_artifacts, factory , targets, sources_by_target,
               artifact_id, classes_dir, analysis_file):
    _ZincArtifact.__init__(self, factory, targets, sources_by_target, artifact_id,
                           classes_dir, analysis_file)
    self.underlying_artifacts = underlying_artifacts

  def merge(self, force=False):
    """Actually combines the underlying artifacts into a single merged one.

    Creates a single merged analysis file and a single merged classes dir.
    """
    # Note that if the merged analysis file already exists we don't re-merge it.
    # Ditto re the merged classes dir. In some unlikely corner cases they may
    # be less up to date than the artifact we could create by re-merging, but this
    # heuristic is worth it so that in the common case we don't spend a lot of time
    # copying files around.
    if len(self.underlying_artifacts) <= 1:
      return self.current_state()

    with self.factory.context.new_workunit(name='merge'):
      # Must merge analysis before computing current state.
      if force or not os.path.exists(self.analysis_file):
        with self.factory.context.new_workunit(name='analysis'):
          self._merge_analysis()
      current_state = self.current_state()
      if force or not os.path.exists(self.classes_dir):
        with self.factory.context.new_workunit(name='classes'):
          self._merge_classes_dir(current_state)
    return current_state

  def _merge_analysis(self):
    """Merge the analysis files from the underlying artifacts into a single file."""
<<<<<<< HEAD
    with temporary_dir(cleanup=False) as tmpdir:
=======
    if len(self.underlying_artifacts) <= 1:
      return
    with temporary_dir() as tmpdir:
>>>>>>> 17019221
      artifact_analysis_files = []
      with self.factory.context.new_workunit(name='rebase', types=[WorkUnit.MULTITOOL]):
        for artifact in self.underlying_artifacts:
          # Rebase a copy of the per-target analysis files to reflect the merged classes dir.
          if os.path.exists(artifact.classes_dir) and os.path.exists(artifact.analysis_file):
            self.log.debug('Rebasing analysis file %s before merging' % artifact.analysis_file)
            analysis_file_tmp = os.path.join(tmpdir, artifact.artifact_id)
            shutil.copyfile(artifact.analysis_file, analysis_file_tmp)
            artifact_analysis_files.append(analysis_file_tmp)
            if self.factory.zinc_utils.run_zinc_rebase(analysis_file_tmp,
                                                       [(artifact.classes_dir, self.classes_dir)]):
              self.log.warn('Zinc failed to rebase analysis file %s. ' \
                            'Target may require a full rebuild.' % analysis_file_tmp)

      self.log.debug('Merging into analysis file %s' % self.analysis_file)
      if self.factory.zinc_utils.run_zinc_merge(artifact_analysis_files, self.analysis_file):
        self.log.warn('zinc failed to merge analysis files %s to %s. Target may require a full ' \
                      'rebuild.' % (':'.join(artifact_analysis_files), self.analysis_file))

  def _merge_classes_dir(self, state):
    """Merge the classes dirs from the underlying artifacts into a single dir.

    May symlink instead of copying, when it's OK to do so.

    Postcondition: symlinks are of leaf packages only.
    """
    self.log.debug('Merging classes dirs into %s' % self.classes_dir)
    safe_rmtree(self.classes_dir)
    symlinkable_packages = self._symlinkable_packages(state)
    for artifact in self.underlying_artifacts:
      classnames_by_package = defaultdict(list)
      for cls in state.classes_by_target.get(artifact.targets[0], []):
        classnames_by_package[os.path.dirname(cls)].append(os.path.basename(cls))

      for package, classnames in classnames_by_package.items():
        if package == "":
          raise  TaskError("Found class files %s with empty package" % classnames)
        artifact_package_dir = os.path.join(artifact.classes_dir, package)
        merged_package_dir = os.path.join(self.classes_dir, package)

        if package in symlinkable_packages:
          if os.path.islink(merged_package_dir):
            assert os.readlink(merged_package_dir) == artifact_package_dir
          elif os.path.exists(merged_package_dir):
            safe_rmtree(merged_package_dir)
            os.symlink(artifact_package_dir, merged_package_dir)
          else:
            safe_mkdir(os.path.dirname(merged_package_dir))
            os.symlink(artifact_package_dir, merged_package_dir)
        else:
          safe_mkdir(merged_package_dir)
          for classname in classnames:
            src = os.path.join(artifact_package_dir, classname)
            dst = os.path.join(merged_package_dir, classname)
            self._maybe_hardlink(src, dst)

  def split(self, old_state=None, portable=False):
    """Actually split the merged artifact into per-target artifacts."""
    current_state = self.current_state()

    if len(self.underlying_artifacts) <= 1:
      return current_state

    with self.factory.context.new_workunit(name='split'):
      diff = ZincArtifactStateDiff(old_state, current_state) if old_state else None
      if not diff or diff.analysis_changed:
        with self.factory.context.new_workunit(name='analysis'):
          self._split_analysis('analysis_file')
          if portable:
            self._split_analysis('portable_analysis_file')
      with self.factory.context.new_workunit(name='classes'):
        self._split_classes_dir(current_state, diff)
    return current_state

  def _split_analysis(self, analysis_file_attr):
    """Split the merged analysis into one file per underlying artifact.

    analysis_file_attr: one of 'analysis_file' or 'portable_analysis_file'.
    """
    if len(self.underlying_artifacts) <= 1:
      return
    # Specifies that the list of sources defines a split to the classes dir and analysis file.
    SplitInfo = namedtuple('SplitInfo', ['sources', 'dst_classes_dir', 'dst_analysis_file'])

    def _analysis(artifact):
      return getattr(artifact, analysis_file_attr)

    if len(self.underlying_artifacts) <= 1:
      return

    analysis_to_split = _analysis(self)
    if not os.path.exists(analysis_to_split):
      return

    splits = []
    for artifact in self.underlying_artifacts:
      splits.append(SplitInfo(artifact.sources, artifact.classes_dir, _analysis(artifact)))

    split_args = [(x.sources, x.dst_analysis_file) for x in splits]
    self.log.debug('Splitting analysis file %s' % analysis_to_split)
    if self.factory.zinc_utils.run_zinc_split(analysis_to_split, split_args):
      raise TaskError('zinc failed to split analysis files %s from %s' % \
                      (':'.join([x.dst_analysis_file for x in splits]), analysis_to_split))

    with self.factory.context.new_workunit(name='rebase', types=[WorkUnit.MULTITOOL]):
      for split in splits:
        if os.path.exists(split.dst_analysis_file):
          self.log.debug('Rebasing analysis file %s after split' % split.dst_analysis_file)
          if self.factory.zinc_utils.run_zinc_rebase(split.dst_analysis_file,
                                                     [(self.classes_dir, split.dst_classes_dir)]):
            raise TaskError('Zinc failed to rebase analysis file %s' % split.dst_analysis_file)

  def _split_classes_dir(self, state, diff):
    """Split the merged classes dir into one dir per underlying artifact."""
    if len(self.underlying_artifacts) <= 1:
      return

    def map_classes_by_package(classes):
      # E.g., com/foo/bar/Bar.scala, com/foo/bar/Baz.scala to com/foo/bar -> [Bar.scala, Baz.scala].
      ret = defaultdict(list)
      for cls in classes:
        ret[os.path.dirname(cls)].append(os.path.basename(cls))
      return ret
    self.log.debug('Splitting classes dir %s' % self.classes_dir)
    if diff:
      new_or_changed_classnames_by_package = map_classes_by_package(diff.new_or_changed_classes)
      deleted_classnames_by_package = map_classes_by_package(diff.deleted_classes)
    else:
      new_or_changed_classnames_by_package = None
      deleted_classnames_by_package = None

    symlinkable_packages = self._symlinkable_packages(state)
    for artifact in self.underlying_artifacts:
      classnames_by_package = \
        map_classes_by_package(state.classes_by_target.get(artifact.targets[0], []))

      for package, classnames in classnames_by_package.items():
        if package == "":
          raise  TaskError("Found class files %s with empty package" % classnames)
        artifact_package_dir = os.path.join(artifact.classes_dir, package)
        merged_package_dir = os.path.join(self.classes_dir, package)

        if package in symlinkable_packages:
          if os.path.islink(merged_package_dir):
            current_link = os.readlink(merged_package_dir)
            if current_link != artifact_package_dir:
              # The code moved to a different target.
              os.unlink(merged_package_dir)
              safe_rmtree(artifact_package_dir)
              shutil.move(current_link, artifact_package_dir)
              os.symlink(artifact_package_dir, merged_package_dir)
          else:
            safe_rmtree(artifact_package_dir)
            shutil.move(merged_package_dir, artifact_package_dir)
            os.symlink(artifact_package_dir, merged_package_dir)
        else:
          safe_mkdir(artifact_package_dir)
          new_or_changed_classnames = \
            set(new_or_changed_classnames_by_package.get(package, [])) if diff else None
          for classname in classnames:
            if not diff or classname in new_or_changed_classnames:
              src = os.path.join(merged_package_dir, classname)
              dst = os.path.join(artifact_package_dir, classname)
              self._maybe_hardlink(src, dst)
          if diff:
            for classname in deleted_classnames_by_package.get(package, []):
              path = os.path.join(artifact_package_dir, classname)
              if os.path.exists(path):
                os.unlink(path)

  def _symlinkable_packages(self, state):
    targets_by_pkg = self._targets_by_package(state)
    package_targets_pairs = sorted(targets_by_pkg.items(), key=lambda x: len(x[0]), reverse=True)
    ret = set(targets_by_pkg.keys())  # Putatively assume all are symlinkable.

    # Note that we'll visit child packages before their parents.
    for package, targets in package_targets_pairs:
      # If a package a non-empty ancestor, neither it nor its ancestors are symlinkable.
      parent = os.path.dirname(package)
      while parent:
        if parent in ret:
          ret.remove(parent)
          ret.discard(package)
        parent = os.path.dirname(parent)
      # If multiple targets have classes in a package, it's not symlinkable.
      if len(targets) > 1:
        ret.discard(package)
    return ret

  def _targets_by_package(self, state):
    targets_by_package = defaultdict(set)
    for target, classes in state.classes_by_target.items():
      for cls in classes:
        targets_by_package[os.path.dirname(cls)].add(target)
    return targets_by_package

  def _maybe_hardlink(self, src, dst):
    if os.path.exists(src):
      if os.path.exists(dst):
        if not os.path.samefile(src, dst):
          os.unlink(dst)
          os.link(src, dst)
      else:
        os.link(src, dst)
<|MERGE_RESOLUTION|>--- conflicted
+++ resolved
@@ -177,13 +177,9 @@
 
   def _merge_analysis(self):
     """Merge the analysis files from the underlying artifacts into a single file."""
-<<<<<<< HEAD
-    with temporary_dir(cleanup=False) as tmpdir:
-=======
     if len(self.underlying_artifacts) <= 1:
       return
     with temporary_dir() as tmpdir:
->>>>>>> 17019221
       artifact_analysis_files = []
       with self.factory.context.new_workunit(name='rebase', types=[WorkUnit.MULTITOOL]):
         for artifact in self.underlying_artifacts:
