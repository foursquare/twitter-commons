# ==================================================================================================
# Copyright 2013 Twitter, Inc.
# --------------------------------------------------------------------------------------------------
# Licensed under the Apache License, Version 2.0 (the "License");
# you may not use this work except in compliance with the License.
# You may obtain a copy of the License in the LICENSE file, or at:
#
#  http://www.apache.org/licenses/LICENSE-2.0
#
# Unless required by applicable law or agreed to in writing, software
# distributed under the License is distributed on an "AS IS" BASIS,
# WITHOUT WARRANTIES OR CONDITIONS OF ANY KIND, either express or implied.
# See the License for the specific language governing permissions and
# limitations under the License.
# ==================================================================================================

__author__ = 'Benjy Weinberger'

import itertools
import os
import shutil

from collections import defaultdict, namedtuple

from twitter.common.contextutil import temporary_dir
from twitter.common.dirutil import safe_mkdir, safe_rmtree

from twitter.pants.base.target import Target
from twitter.pants.targets import resolve_target_sources
from twitter.pants.targets.scala_library import ScalaLibrary
from twitter.pants.targets.scala_tests import ScalaTests
from twitter.pants.tasks import TaskError
from twitter.pants.tasks.scala.zinc_artifact_state import ZincArtifactState, ZincArtifactStateDiff


class ZincArtifactFactory(object):
  """Creates objects representing zinc artifacts."""
  def __init__(self, workdir, context, zinc_utils):
    self._workdir = workdir
    self.context = context
    self.zinc_utils = zinc_utils

    self._classes_dirs_base = os.path.join(self._workdir, 'classes')
    self._analysis_files_base = os.path.join(self._workdir, 'analysis')
    safe_mkdir(self._classes_dirs_base)
    safe_mkdir(self._analysis_files_base)

  def artifact_for_target(self, target):
    """The artifact representing the specified target."""
    targets = [target]
    sources_by_target = {target: ZincArtifactFactory._calculate_sources(target)}
    factory = self
    return _ZincArtifact(factory, targets, sources_by_target, *self._artifact_args([target]))

  def merged_artifact(self, artifacts):
    """The artifact merged from those of the specified artifacts."""
    targets = list(itertools.chain.from_iterable([a.targets for a in artifacts]))
    sources_by_target = dict(itertools.chain.from_iterable(
      [a.sources_by_target.items() for a in artifacts]))
    factory = self
    return _MergedZincArtifact(artifacts, factory, targets, sources_by_target,
                               *self._artifact_args(targets))

  # Useful for when we only need access to the analysis file, and don't have an artifact object.
  def analysis_file_for_targets(self, targets):
    return self._artifact_args(targets)[2]

  # There are two versions of the zinc analysis file: The one zinc creates on compilation, which
  # contains full paths and is therefore not portable, and the portable version, that we create by
  # rebasing the full path prefixes to placeholders. We refer to this as "relativizing" the
  # analysis file. The inverse, replacing placeholders with full path prefixes so we can use the
  # file again when compiling, is referred to as "localizing" the analysis file.
  #
  # This is necessary only when using the artifact cache: We must relativize before uploading to
  # the cache, and localize after pulling from the cache.
  @staticmethod
  def portable(analysis_file):
    """Returns the path to the portable version of the zinc analysis file."""
    return analysis_file + '.portable'

  def _artifact_args(self, targets):
    """Returns the artifact paths for the given target set."""
    artifact_id = Target.maybe_readable_identify(targets)
    # Each compilation must output to its own directory, so zinc can then associate those with the
    # appropriate analysis files of previous compilations.
    classes_dir = os.path.join(self._classes_dirs_base, artifact_id)
    analysis_file = os.path.join(self._analysis_files_base, artifact_id) + '.analysis'
    return artifact_id, classes_dir, analysis_file

  @staticmethod
  def _calculate_sources(target):
    """Find a target's source files."""
    sources = []
    srcs = \
      [os.path.join(target.target_base, src) for src in target.sources if src.endswith('.scala')]
    sources.extend(srcs)
    if (isinstance(target, ScalaLibrary) or isinstance(target, ScalaTests)) and target.java_sources:
      sources.extend(resolve_target_sources(target.java_sources, '.java'))
    return sources


class _ZincArtifact(object):
  """Locations of the files in a zinc build artifact.

  An artifact consists of:
    A) A classes directory
    B) A zinc analysis file.

  Represents the result of building some set of targets.

  Don't create instances of this directly. Use ZincArtifactFactory instead.
  """
  def __init__(self, factory, targets, sources_by_target,
               artifact_id, classes_dir, analysis_file):
    self.factory = factory
    self.targets = targets
    self.sources_by_target = sources_by_target
    self.sources = list(itertools.chain.from_iterable(sources_by_target.values()))
    self.artifact_id = artifact_id
    self.classes_dir = classes_dir
    self.analysis_file = analysis_file
    self.portable_analysis_file = ZincArtifactFactory.portable(analysis_file)
    self.relations_file = analysis_file + '.relations'  # The human-readable zinc relations file.

  def current_state(self):
    """Returns the current state of this artifact."""
    return ZincArtifactState(self)

  def __eq__(self, other):
    return self.artifact_id == other.artifact_id

  def __ne__(self, other):
    return self.artifact_id != other.artifact_id


class _MergedZincArtifact(_ZincArtifact):
  """An artifact merged from some underlying artifacts.

  A merged artifact consists of:
    A) A classes dir containing all the classes from all the underlying artifacts' classes dirs.
    B) An analysis file containing all the information from all the underlying artifact's analyses.
  """
  def __init__(self, underlying_artifacts, factory , targets, sources_by_target,
               artifact_id, classes_dir, analysis_file):
    _ZincArtifact.__init__(self, factory, targets, sources_by_target, artifact_id,
                           classes_dir, analysis_file)
    self.underlying_artifacts = underlying_artifacts

  def merge(self):
    """Actually combines the underlying artifacts into a single merged one.

    Creates a single merged analysis file and a single merged classes dir.
    """
    # Note that if the merged analysis file already exists we don't re-merge it.
    # Ditto re the merged classes dir. In some unlikely corner cases they may
    # be less up to date than the artifact we could create by re-merging, but this
    # heuristic is worth it so that in the common case we don't spend a lot of time
    # copying files around.

    # Must merge analysis before computing current state.
    if not os.path.exists(self.analysis_file):
      self._merge_analysis()

    current_state = self.current_state()

    if not os.path.exists(self.classes_dir):
      self._merge_classes_dir(current_state)
    return current_state

  def _merge_analysis(self):
    """Merge the analysis files from the underlying artifacts into a single file."""
    if len(self.underlying_artifacts) <= 1:
      return
    with temporary_dir(cleanup=False) as tmpdir:
      artifact_analysis_files = []
      for artifact in self.underlying_artifacts:
        # Rebase a copy of the per-target analysis files to reflect the merged classes dir.
        if os.path.exists(artifact.classes_dir) and os.path.exists(artifact.analysis_file):
          analysis_file_tmp = os.path.join(tmpdir, artifact.artifact_id)
          shutil.copyfile(artifact.analysis_file, analysis_file_tmp)
          artifact_analysis_files.append(analysis_file_tmp)
          if self.factory.zinc_utils.run_zinc_rebase(analysis_file_tmp,
                                                     [(artifact.classes_dir, self.classes_dir)]):
            self.factory.context.log.warn(
              'Zinc failed to rebase analysis file %s. Target may require a full rebuild.' %
              analysis_file_tmp)

      if self.factory.zinc_utils.run_zinc_merge(artifact_analysis_files, self.analysis_file):
        self.factory.context.log.warn(
          'zinc failed to merge analysis files %s to %s. Target may require a full rebuild.' % \
                               (':'.join(artifact_analysis_files), self.analysis_file))

  def _merge_classes_dir(self, state):
    """Merge the classes dirs from the underlying artifacts into a single dir.

    May symlink instead of copying, when it's OK to do so.

    Postcondition: symlinks are of leaf packages only.
    """
    if len(self.underlying_artifacts) <= 1:
      return
    symlinkable_packages = self._symlinkable_packages(state)
    for artifact in self.underlying_artifacts:
      classnames_by_package = defaultdict(list)
      for cls in state.classes_by_target.get(artifact.targets[0], []):
        classnames_by_package[os.path.dirname(cls)].append(os.path.basename(cls))

      for package, classnames in classnames_by_package.items():
        artifact_package_dir = os.path.join(artifact.classes_dir, package)
        merged_package_dir = os.path.join(self.classes_dir, package)

        if package in symlinkable_packages:
          if os.path.islink(merged_package_dir):
            assert os.readlink(merged_package_dir) == artifact_package_dir
          elif os.path.exists(merged_package_dir):
            safe_rmtree(merged_package_dir)
            os.symlink(artifact_package_dir, merged_package_dir)
          else:
            safe_mkdir(os.path.dirname(merged_package_dir))
            os.symlink(artifact_package_dir, merged_package_dir)
        else:
          safe_mkdir(merged_package_dir)
          for classname in classnames:
            src = os.path.join(artifact_package_dir, classname)
            dst = os.path.join(merged_package_dir, classname)
<<<<<<< HEAD
            if os.path.exists(src):
              if os.path.exists(dst):
                os.unlink(dst)
              os.link(src, dst)
=======
            self._maybe_hardlink(src, dst)
>>>>>>> 84edb836

  def split(self, old_state=None, portable=False):
    """Actually split the merged artifact into per-target artifacts."""
    current_state = self.current_state()
    diff = ZincArtifactStateDiff(old_state, current_state) if old_state else None
    if not diff or diff.analysis_changed:
      self._split_analysis('analysis_file')
      if portable:
        self._split_analysis('portable_analysis_file')
    self._split_classes_dir(current_state, diff)
    return current_state

  def _split_analysis(self, analysis_file_attr):
    """Split the merged analysis into one file per underlying artifact.

    analysis_file_attr: one of 'analysis_file' or 'portable_analysis_file'.
    """
    if len(self.underlying_artifacts) <= 1:
      return
    # Specifies that the list of sources defines a split to the classes dir and analysis file.
    SplitInfo = namedtuple('SplitInfo', ['sources', 'dst_classes_dir', 'dst_analysis_file'])

    def _analysis(artifact):
      return getattr(artifact, analysis_file_attr)

    if len(self.underlying_artifacts) <= 1:
      return

    analysis_to_split = _analysis(self)
    if not os.path.exists(analysis_to_split):
      return

    splits = []
    for artifact in self.underlying_artifacts:
      splits.append(SplitInfo(artifact.sources, artifact.classes_dir, _analysis(artifact)))

    split_args = [(x.sources, x.dst_analysis_file) for x in splits]
    if self.factory.zinc_utils.run_zinc_split(analysis_to_split, split_args):
      raise TaskError('zinc failed to split analysis files %s from %s' % \
                      (':'.join([x.dst_analysis_file for x in splits]), analysis_to_split))
    for split in splits:
      if os.path.exists(split.dst_analysis_file):
        if self.factory.zinc_utils.run_zinc_rebase(split.dst_analysis_file,
                                                   [(self.classes_dir, split.dst_classes_dir)]):
          raise TaskError('Zinc failed to rebase analysis file %s' % split.dst_analysis_file)

  def _split_classes_dir(self, state, diff):
    """Split the merged classes dir into one dir per underlying artifact."""
    if len(self.underlying_artifacts) <= 1:
      return

    def map_classes_by_package(classes):
      # E.g., com/foo/bar/Bar.scala, com/foo/bar/Baz.scala to com/foo/bar -> [Bar.scala, Baz.scala].
      ret = defaultdict(list)
      for cls in classes:
        ret[os.path.dirname(cls)].append(os.path.basename(cls))
      return ret

    if diff:
      new_or_changed_classnames_by_package = map_classes_by_package(diff.new_or_changed_classes)
      deleted_classnames_by_package = map_classes_by_package(diff.deleted_classes)
    else:
      new_or_changed_classnames_by_package = None
      deleted_classnames_by_package = None

    symlinkable_packages = self._symlinkable_packages(state)
    for artifact in self.underlying_artifacts:
      classnames_by_package = \
        map_classes_by_package(state.classes_by_target.get(artifact.targets[0], []))

      for package, classnames in classnames_by_package.items():
        artifact_package_dir = os.path.join(artifact.classes_dir, package)
        merged_package_dir = os.path.join(self.classes_dir, package)

        if package in symlinkable_packages:
          if os.path.islink(merged_package_dir):
            current_link = os.readlink(merged_package_dir)
            if current_link != artifact_package_dir:
              # The code moved to a different target.
              os.unlink(merged_package_dir)
              safe_rmtree(artifact_package_dir)
              shutil.move(current_link, artifact_package_dir)
              os.symlink(artifact_package_dir, merged_package_dir)
          else:
            safe_rmtree(artifact_package_dir)
            shutil.move(merged_package_dir, artifact_package_dir)
            os.symlink(artifact_package_dir, merged_package_dir)
        else:
          safe_mkdir(artifact_package_dir)
          new_or_changed_classnames = \
            set(new_or_changed_classnames_by_package.get(package, [])) if diff else None
          for classname in classnames:
            if not diff or classname in new_or_changed_classnames:
              src = os.path.join(merged_package_dir, classname)
              dst = os.path.join(artifact_package_dir, classname)
<<<<<<< HEAD
              if not os.path.samefile(src, dst):
                os.unlink(dst)
                os.link(src, dst)
=======
              self._maybe_hardlink(src, dst)
>>>>>>> 84edb836
          if diff:
            for classname in deleted_classnames_by_package.get(package, []):
              path = os.path.join(artifact_package_dir, classname)
              if os.path.exists(path):
                os.unlink(path)

  def _symlinkable_packages(self, state):
    targets_by_pkg = self._targets_by_package(state)
    package_targets_pairs = sorted(targets_by_pkg.items(), key=lambda x: len(x[0]), reverse=True)
    ret = set(targets_by_pkg.keys())  # Putatively assume all are symlinkable.

    # Note that we'll visit child packages before their parents.
    for package, targets in package_targets_pairs:
      # If a package a non-empty ancestor, neither it nor its ancestors are symlinkable.
      parent = os.path.dirname(package)
      while parent:
        if parent in ret:
          ret.remove(parent)
          ret.discard(package)
        parent = os.path.dirname(parent)
      # If multiple targets have classes in a package, it's not symlinkable.
      if len(targets) > 1:
        ret.discard(package)
    return ret

  def _targets_by_package(self, state):
    targets_by_package = defaultdict(set)
    for target, classes in state.classes_by_target.items():
      for cls in classes:
        targets_by_package[os.path.dirname(cls)].add(target)
    return targets_by_package

  def _maybe_hardlink(self, src, dst):
    if os.path.exists(src):
      if os.path.exists(dst):
        if not os.path.samefile(src, dst):
          os.unlink(dst)
          os.link(src, dst)
      else:
        os.link(src, dst)
<|MERGE_RESOLUTION|>--- conflicted
+++ resolved
@@ -223,14 +223,7 @@
           for classname in classnames:
             src = os.path.join(artifact_package_dir, classname)
             dst = os.path.join(merged_package_dir, classname)
-<<<<<<< HEAD
-            if os.path.exists(src):
-              if os.path.exists(dst):
-                os.unlink(dst)
-              os.link(src, dst)
-=======
             self._maybe_hardlink(src, dst)
->>>>>>> 84edb836
 
   def split(self, old_state=None, portable=False):
     """Actually split the merged artifact into per-target artifacts."""
@@ -326,13 +319,7 @@
             if not diff or classname in new_or_changed_classnames:
               src = os.path.join(merged_package_dir, classname)
               dst = os.path.join(artifact_package_dir, classname)
-<<<<<<< HEAD
-              if not os.path.samefile(src, dst):
-                os.unlink(dst)
-                os.link(src, dst)
-=======
               self._maybe_hardlink(src, dst)
->>>>>>> 84edb836
           if diff:
             for classname in deleted_classnames_by_package.get(package, []):
               path = os.path.join(artifact_package_dir, classname)
