--- conflicted
+++ resolved
@@ -92,19 +92,6 @@
     """Attempts to reach the goals for the supplied phases."""
     executed = OrderedDict()
 
-<<<<<<< HEAD
-    # I'd rather do this in a finally block below, but some goals os.fork and each of these cause
-    # finally to run, printing goal timings multiple times instead of once at the end.
-    # TODO: Not true any more - nailgun_task is the only thing that forks, and its child calls
-    # os._exit() to exit without calling finally blocks.
-    def emit_timings():
-      if context.timer:
-        for phase, timings in executed.items():
-          for goal, times in timings.items():
-            context.timer.log('%s:%s' % (phase, goal), times)
-
-=======
->>>>>>> 5d18d9cd
     try:
       # Prepare tasks roots to leaves and allow for goals introducing new goals in existing phases.
       tasks_by_goal = {}
@@ -134,10 +121,6 @@
       for phase in phases:
         Group.execute(phase, tasks_by_goal, context, executed)
 
-<<<<<<< HEAD
-      emit_timings()
-=======
->>>>>>> 5d18d9cd
       ret = 0
     except (TaskError, GoalError) as e:
       message = '%s' % e
@@ -145,10 +128,6 @@
         print('\nFAILURE: %s\n' % e)
       else:
         print('\nFAILURE\n')
-<<<<<<< HEAD
-      emit_timings()
-=======
->>>>>>> 5d18d9cd
       ret = 1
     return ret
 
