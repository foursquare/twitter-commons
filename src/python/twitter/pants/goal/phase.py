--- conflicted
+++ resolved
@@ -137,34 +137,9 @@
 
   @staticmethod
   def attempt(context, phases):
-<<<<<<< HEAD
     """Attempts to reach the goals for the supplied phases."""
     executed = OrderedDict()
 
-=======
-    """
-      Attempts to reach the goals for the supplied phases, optionally recording phase timings and
-      then logging then when all specified phases have completed.
-    """
-    timer = context.timer or Timer()
-    start = timer.now()
-    executed = OrderedDict()
-
-    # I'd rather do this in a finally block below, but some goals os.fork and each of these cause
-    # finally to run, printing goal timings multiple times instead of once at the end.
-    def emit_timings():
-      elapsed = timer.now() - start
-      if context.config.getbool('build-time-stats', STATS_COLLECTION):
-        with context.timing('buildstats'):
-          build_stats = BuildTimeStats(context)
-          build_stats.record_stats(executed, elapsed)
-
-      if context.timer:
-        for phase, timings in executed.items():
-          for goal, times in timings.items():
-            context.timer.log('%s:%s' % (phase, goal), times)
-
->>>>>>> 17019221
     try:
       # Prepare tasks roots to leaves and allow for goals introducing new goals in existing phases.
       tasks_by_goal = {}
@@ -199,14 +174,9 @@
       for phase in phases:
         Group.execute(phase, tasks_by_goal, context, executed)
 
-<<<<<<< HEAD
       ret = 0
-    except (TaskError, GoalError) as e:
-=======
-      emit_timings()
-      return 0
     except (TargetDefinitionException, TaskError, GoalError) as e:
->>>>>>> 17019221
+
       message = '%s' % e
       if message:
         print('\nFAILURE: %s\n' % e)
