--- conflicted
+++ resolved
@@ -1,7 +1,5 @@
-<<<<<<< HEAD
-=======
+
 from collections import defaultdict
->>>>>>> 17019221
 
 from twitter.common.collections import OrderedDict, OrderedSet
 from twitter.pants import is_internal
@@ -41,15 +39,9 @@
         return "%s->%s" % (goal, task_name)
 
     if phase not in executed:
-<<<<<<< HEAD
       # Note the locking strategy: We lock the first time we need to, and hold the lock until
       # we're done, even if some of our deps don't themselves need to be serialized. This is
       # because we may implicitly rely on pristine state from an earlier phase.
-=======
-      # Note the locking strategy: We lock the first time we need to, and hold the lock until we're
-      # done, even if some of our deps don't themselves need to be serialized. This is because we
-      # may implicitly rely on pristine state from an earlier phase.
->>>>>>> 17019221
       locked_by_me = False
 
       if context.is_unlocked() and phase.serialize():
@@ -78,13 +70,16 @@
         else:
           runqueue.append((None, [goal]))
 
-<<<<<<< HEAD
       with context.new_workunit(name=phase.name, types=[WorkUnit.PHASE]):
+        # OrderedSet takes care of not repeating chunked task execution mentions
+        execution_phases = defaultdict(OrderedSet)
+
         # Note that we don't explicitly set the outcome at the phase level. We just take
         # the outcomes that propagate up from the goal workunits.
         for group_name, goals in runqueue:
           if not group_name:
             goal = goals[0]
+            execution_phases[phase].add(goal.name)
             with context.new_workunit(name=goal.name, types=[WorkUnit.GOAL]):
               execute_task(goal.name, tasks_by_goal[goal], context.targets())
           else:
@@ -93,27 +88,9 @@
                 for goal in goals:
                   goal_chunk = filter(goal.group.predicate, chunk)
                   if len(goal_chunk) > 0:
+                    execution_phases[phase].add((group_name, goal.name))
                     with context.new_workunit(name=goal.name, types=[WorkUnit.GOAL]):
                       execute_task(goal.name, tasks_by_goal[goal], goal_chunk)
-=======
-      # OrderedSet takes care of not repeating chunked task execution mentions
-      execution_phases = defaultdict(OrderedSet)
-
-      for group_name, goals in runqueue:
-        if not group_name:
-          goal = goals[0]
-          context.log.info('[%s:%s]' % (phase, goal.name))
-          execution_phases[phase].add(goal.name)
-          execute_task(goal.name, tasks_by_goal[goal], context.targets())
-        else:
-          for chunk in Group._create_chunks(context, goals):
-            for goal in goals:
-              goal_chunk = filter(goal.group.predicate, chunk)
-              if len(goal_chunk) > 0:
-                context.log.info('[%s:%s:%s]' % (phase, group_name, goal.name))
-                execution_phases[phase].add((group_name, goal.name))
-                execute_task(goal.name, tasks_by_goal[goal], goal_chunk)
->>>>>>> 17019221
 
       if getattr(context.options, 'explain', None):
         for phase, goals in execution_phases.items():
