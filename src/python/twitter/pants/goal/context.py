
from __future__ import print_function

import os
import sys

from collections import defaultdict
from contextlib import contextmanager

from twitter.common.collections import OrderedSet
from twitter.common.dirutil import Lock
from twitter.common.process import ProcessProviderFactory

from twitter.pants import get_buildroot
from twitter.pants import SourceRoot
from twitter.pants.base import ParseContext
from twitter.pants.base.target import Target
from twitter.pants.goal.products import Products
from twitter.pants.targets import Pants


# Utility definition for grabbing process info for locking.
def _process_info(pid):
  ps = ProcessProviderFactory.get()
  ps.collect_set([pid])
  handle = ps.get_handle(pid)
  cmdline = handle.cmdline().replace('\0', ' ')
  return '%d (%s)' % (pid, cmdline)


class Context(object):
  """Contains the context for a single run of pants.

  Goal implementations can access configuration data from pants.ini and any flags they have exposed
  here as well as information about the targets involved in the run.

  Advanced uses of the context include adding new targets to it for upstream or downstream goals to
  operate on and mapping of products a goal creates to the targets the products are associated with.
  """

  class Log(object):
    def debug(self, msg): pass
    def info(self, msg): pass
    def warn(self, msg): pass

<<<<<<< HEAD
  def __init__(self, config, options, run_tracker, target_roots, requested_goals,
               lock=Lock.unlocked(), log=None):
=======
  def __init__(self, config, options, target_roots, requested_goals=None, lock=Lock.unlocked(), log=None, timer=None):
>>>>>>> e93779f8
    self._config = config
    self._options = options
    self._lock = lock
    self._log = log or Context.Log()
    self._state = {}
    self._products = Products()
    self._buildroot = get_buildroot()
<<<<<<< HEAD
    self.run_tracker = run_tracker
    self.requested_goals = requested_goals
=======
    self.timer = timer
    self.requested_goals = requested_goals or []
>>>>>>> e93779f8

    self.replace_targets(target_roots)

  @property
  def config(self):
    """Returns a Config object containing the configuration data found in pants.ini."""
    return self._config

  @property
  def options(self):
    """Returns the command line options parsed at startup."""
    return self._options

  @property
  def lock(self):
    """Returns the global pants run lock so a goal can release it if needed."""
    return self._lock

  @property
  def log(self):
    """Returns the preferred logger for goals to use."""
    return self._log

  @property
  def products(self):
    """Returns the Products manager for the current run."""
    return self._products

  @property
  def target_roots(self):
    """Returns the targets specified on the command line.

    This set is strictly a subset of all targets in play for the run as returned by self.targets().
    Note that for a command line invocation that uses wildcard selectors : or ::, the targets
    globbed by the wildcards are considered to be target roots.
    """
    return self._target_roots

  def __str__(self):
    return 'Context(id:%s, state:%s, targets:%s)' % (self.id, self.state, self.targets())

  @contextmanager
  def new_work_scope(self, name, type='', cmd=''):
    with self.run_tracker.new_work_scope(name=name, type=type, cmd=cmd) as workunit:
      yield workunit

  def acquire_lock(self):
    """ Acquire the global lock for the root directory associated with this context. When
    a goal requires serialization, it will call this to acquire the lock.
    """
    def onwait(pid):
      print('Waiting on pants process %s to complete' % _process_info(pid), file=sys.stderr)
      return True
    if self._lock.is_unlocked():
      runfile = os.path.join(self._buildroot, '.pants.run')
      self._lock = Lock.acquire(runfile, onwait=onwait)

  def release_lock(self):
    """Release the global lock if it's held.
    Returns True if the lock was held before this call.
    """
    if self._lock.is_unlocked():
      return False
    else:
      self._lock.release()
      self._lock = Lock.unlocked()
      return True

  def is_unlocked(self):
    """Whether the global lock object is actively holding the lock."""
    return self._lock.is_unlocked()

  def replace_targets(self, target_roots):
    """Replaces all targets in the context with the given roots and their transitive
    dependencies.
    """
    self._target_roots = target_roots
    self._targets = OrderedSet()
    for target in target_roots:
      self._add_target(target)
    self.id = Target.identify(self._targets)

  def _add_target(self, target):
    """Adds a target and its transitive dependencies to the run context.

    The target is not added to the target roots.
    """
    def add_targets(tgt):
      self._targets.update(tgt.resolve())
    target.walk(add_targets)

  def add_new_target(self, target_base, target_type, *args, **kwargs):
    """Creates a new target, adds it to the context and returns it.

    This method ensures the target resolves files against the given target_base, creating the
    directory if needed and registering a source root.
    """
    if 'derived_from' in kwargs:
      derived_from = kwargs.get('derived_from')
      del kwargs['derived_from']
    else:
      derived_from = None
    target = self._create_new_target(target_base, target_type, *args, **kwargs)
    self._add_target(target)
    if derived_from:
      target.derived_from = derived_from
    return target

  def _create_new_target(self, target_base, target_type, *args, **kwargs):
    if not os.path.exists(target_base):
      os.makedirs(target_base)
    SourceRoot.register(target_base, target_type)
    with ParseContext.temp(target_base):
      return target_type(*args, **kwargs)

  def remove_target(self, target):
    """Removes the given Target object from the context completely if present."""
    if target in self.target_roots:
      self.target_roots.remove(target)
    self._targets.discard(target)

  def targets(self, predicate=None):
    """Selects targets in-play in this run from the target roots and their transitive dependencies.

    If specified, the predicate will be used to narrow the scope of targets returned.
    """
    return filter(predicate, self._targets)

  def dependents(self, on_predicate=None, from_predicate=None):
    """Returns  a map from targets that satisfy the from_predicate to targets they depend on that
      satisfy the on_predicate.
    """
    core = set(self.targets(on_predicate))
    dependees = defaultdict(set)
    for target in self.targets(from_predicate):
      if hasattr(target, 'dependencies'):
        for dependency in target.dependencies:
          if dependency in core:
            dependees[target].add(dependency)
    return dependees

  def resolve(self, spec):
    """Returns an iterator over the target(s) the given address points to."""
    with ParseContext.temp():
      return Pants(spec).resolve()

  def report_targets(self, parts):
    self.run_tracker.report.report_targets(self.run_tracker.current_work_unit(), parts)

  def report(self, s):
    self.run_tracker.report.message(self.run_tracker.current_work_unit(), s)

  @contextmanager
  def state(self, key, default=None):
    value = self._state.get(key, default)
    yield value
    self._state[key] = value<|MERGE_RESOLUTION|>--- conflicted
+++ resolved
@@ -43,12 +43,8 @@
     def info(self, msg): pass
     def warn(self, msg): pass
 
-<<<<<<< HEAD
-  def __init__(self, config, options, run_tracker, target_roots, requested_goals,
+  def __init__(self, config, options, run_tracker, target_roots, requested_goals=None,
                lock=Lock.unlocked(), log=None):
-=======
-  def __init__(self, config, options, target_roots, requested_goals=None, lock=Lock.unlocked(), log=None, timer=None):
->>>>>>> e93779f8
     self._config = config
     self._options = options
     self._lock = lock
@@ -56,13 +52,8 @@
     self._state = {}
     self._products = Products()
     self._buildroot = get_buildroot()
-<<<<<<< HEAD
     self.run_tracker = run_tracker
-    self.requested_goals = requested_goals
-=======
-    self.timer = timer
     self.requested_goals = requested_goals or []
->>>>>>> e93779f8
 
     self.replace_targets(target_roots)
 
