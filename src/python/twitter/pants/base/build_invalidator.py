# ==================================================================================================
# Copyright 2012 Twitter, Inc.
# --------------------------------------------------------------------------------------------------
# Licensed under the Apache License, Version 2.0 (the "License");
# you may not use this work except in compliance with the License.
# You may obtain a copy of the License in the LICENSE file, or at:
#
#  http://www.apache.org/licenses/LICENSE-2.0
#
# Unless required by applicable law or agreed to in writing, software
# distributed under the License is distributed on an "AS IS" BASIS,
# WITHOUT WARRANTIES OR CONDITIONS OF ANY KIND, either express or implied.
# See the License for the specific language governing permissions and
# limitations under the License.
# ==================================================================================================

import errno
import hashlib
import itertools
import os

from abc import abstractmethod
from collections import namedtuple

from twitter.common.collections import maybe_list
from twitter.common.dirutil import safe_mkdir
from twitter.common.lang import Compatibility, Interface

from twitter.pants.base.hash_utils import hash_all
from twitter.pants.base.target import Target


# A CacheKey represents some version of a set of targets.
#  - id identifies the set of targets.
#  - hash is a fingerprint of all invalidating inputs to the build step, i.e., it uniquely
#    determines a given version of the artifacts created when building the target set.
<<<<<<< HEAD
#  - num_sources is the number of source files used to build this version of the target set.
#    Needed only for display.
#  - sources is an (optional) list of the source files used to compute this key.
#    Needed only for display.
=======
#  - num_sources is the number of source files used to build this version of the target set. Needed
#    only for displaying stats.
>>>>>>> 17019221

CacheKey = namedtuple('CacheKey', ['id', 'hash', 'num_sources', 'sources'])


class SourceScope(Interface):
  """Selects sources of a given scope from targets."""

  @abstractmethod
  def select(self, target):
    """Selects source files from the given target and returns them as absolute paths."""

  @abstractmethod
  def valid(self, target):
    """Returns True if the given target can be used with this SourceScope."""


class NoSources(SourceScope):
  """A SourceScope where all targets are valid but no sources are ever selected."""

  def select(self, target):
    return []

  def valid(self, target):
    return True

NO_SOURCES = NoSources()


class DefaultSourceScope(SourceScope):
  """Selects sources from subclasses of TargetWithSources."""

  def __init__(self, recursive, include_buildfile):
    self._recursive = recursive
    self._include_buildfile = include_buildfile

  def select(self, tgt):
    return tgt.expand_files(self._recursive, self._include_buildfile)

  def valid(self, target):
    return hasattr(target, 'expand_files')

TARGET_SOURCES = DefaultSourceScope(recursive=False, include_buildfile=False)
TRANSITIVE_SOURCES = DefaultSourceScope(recursive=True, include_buildfile=False)


class CacheKeyGenerator(object):
  """Generates cache keys for versions of target sets."""

  @staticmethod
  def combine_cache_keys(cache_keys):
    """Returns a cache key for a list of target sets that already have cache keys.

    This operation is 'idempotent' in the sense that if cache_keys contains a single key
    then that key is returned.

    Note that this operation is commutative but not associative.  We use the term 'combine' rather
    than 'merge' or 'union' to remind the user of this. Associativity is not a necessary property,
    in practice.
    """
    if len(cache_keys) == 1:
      return cache_keys[0]
    else:
      combined_id = Target.maybe_readable_combine_ids(cache_key.id for cache_key in cache_keys)
      combined_hash = hash_all(sorted(cache_key.hash for cache_key in cache_keys))
      combined_num_sources = sum(cache_key.num_sources for cache_key in cache_keys)
      combined_sources = \
        sorted(list(itertools.chain(*[cache_key.sources for cache_key in cache_keys])))
      return CacheKey(combined_id, combined_hash, combined_num_sources, combined_sources)

  def key_for_target(self, target, sources=TARGET_SOURCES, fingerprint_extra=None):
    """Get a key representing the given target and its sources.

    A key for a set of targets can be created by calling combine_cache_keys()
    on the target's individual cache keys.

    :target: The target to create a CacheKey for.
    :sources: A source scope to select from the target for hashing, defaults to TARGET_SOURCES.
    :fingerprint_extra: A function that accepts a sha hash and updates it with extra fprint data.
    """
    if not fingerprint_extra:
      if not sources or not sources.valid(target):
        raise ValueError('A target needs to have at least one of sources or a '
                         'fingerprint_extra function to generate a CacheKey.')
    if not sources:
      sources = NO_SOURCES

    sha = hashlib.sha1()
<<<<<<< HEAD
    srcs = sorted(sources.select(target))
    actual_srcs = self._sources_hash(sha, srcs)
=======
    num_sources = self._sources_hash(sha, sorted(sources.select(target)))
>>>>>>> 17019221
    if fingerprint_extra:
      fingerprint_extra(sha)
    return CacheKey(target.id, sha.hexdigest(), len(actual_srcs), actual_srcs)

  def key_for(self, id, sources):
    """Get a cache key representing some id and its associated source files.

    Useful primarily in tests. Normally we use key_for_target().
    """
    sha = hashlib.sha1()
<<<<<<< HEAD
    actual_srcs = self._sources_hash(sha, sources)
    return CacheKey(id, sha.hexdigest(), len(actual_srcs), actual_srcs)
=======
    num_sources = self._sources_hash(sha, maybe_list(sources))
    return CacheKey(id, sha.hexdigest(), num_sources)
>>>>>>> 17019221

  def _walk_paths(self, paths):
    """Recursively walk the given paths.

    :returns: Iterable of (relative_path, absolute_path).
    """
    for path in sorted(paths):
      if os.path.isdir(path):
        for dir_name, _, filenames in sorted(os.walk(path)):
          for filename in filenames:
            filename = os.path.join(dir_name, filename)
            yield os.path.relpath(filename, path), filename
      else:
        yield os.path.basename(path), path

  def _sources_hash(self, sha, paths):
    """Update a SHA1 digest with the content of all files under the given paths.

    :returns: The files found under the given paths.
    """
    files = []
    for relative_filename, filename in self._walk_paths(paths):
      with open(filename, "rb") as fd:
        sha.update(Compatibility.to_bytes(relative_filename))
        sha.update(fd.read())
      files.append(filename)
    return files


# A persistent map from target set to cache key, which is a fingerprint of all
# the inputs to the current version of that target set. That cache key can then be used
# to look up build artifacts in an artifact cache.
class BuildInvalidator(object):
  """Invalidates build targets based on the SHA1 hash of source files and other inputs."""

  VERSION = 0

  def __init__(self, root):
    self._root = os.path.join(root, str(self.VERSION))
    safe_mkdir(self._root)

  def needs_update(self, cache_key):
    """Check if the given cached item is invalid.

    :param cache_key: A CacheKey object (as returned by BuildInvalidator.key_for().
    :returns: True if the cached version of the item is out of date.
    """
    return self._read_sha(cache_key) != cache_key.hash

  def update(self, cache_key):
    """Makes cache_key the valid version of the corresponding target set.

    :param cache_key: A CacheKey object (typically returned by BuildInvalidator.key_for()).
    """
    self._write_sha(cache_key)

  def force_invalidate(self, cache_key):
    """Force-invalidate the cached item."""
    try:
      os.unlink(self._sha_file(cache_key))
    except OSError as e:
      if e.errno != errno.ENOENT:
        raise

  def existing_hash(self, id):
    """Returns the existing hash for the specified id.

    Returns None if there is no existing hash for this id.
    """
    return self._read_sha_by_id(id)

  def _sha_file(self, cache_key):
    return self._sha_file_by_id(cache_key.id)

  def _sha_file_by_id(self, id):
    return os.path.join(self._root, id) + '.hash'

  def _write_sha(self, cache_key):
    with open(self._sha_file(cache_key), 'w') as fd:
      fd.write(cache_key.hash)

  def _read_sha(self, cache_key):
    return self._read_sha_by_id(cache_key.id)

  def _read_sha_by_id(self, id):
    try:
      with open(self._sha_file_by_id(id), 'rb') as fd:
        return fd.read().strip()
    except IOError as e:
      if e.errno != errno.ENOENT:
        raise
      return None  # File doesn't exist.<|MERGE_RESOLUTION|>--- conflicted
+++ resolved
@@ -22,7 +22,6 @@
 from abc import abstractmethod
 from collections import namedtuple
 
-from twitter.common.collections import maybe_list
 from twitter.common.dirutil import safe_mkdir
 from twitter.common.lang import Compatibility, Interface
 
@@ -34,15 +33,10 @@
 #  - id identifies the set of targets.
 #  - hash is a fingerprint of all invalidating inputs to the build step, i.e., it uniquely
 #    determines a given version of the artifacts created when building the target set.
-<<<<<<< HEAD
 #  - num_sources is the number of source files used to build this version of the target set.
 #    Needed only for display.
 #  - sources is an (optional) list of the source files used to compute this key.
 #    Needed only for display.
-=======
-#  - num_sources is the number of source files used to build this version of the target set. Needed
-#    only for displaying stats.
->>>>>>> 17019221
 
 CacheKey = namedtuple('CacheKey', ['id', 'hash', 'num_sources', 'sources'])
 
@@ -130,12 +124,8 @@
       sources = NO_SOURCES
 
     sha = hashlib.sha1()
-<<<<<<< HEAD
     srcs = sorted(sources.select(target))
     actual_srcs = self._sources_hash(sha, srcs)
-=======
-    num_sources = self._sources_hash(sha, sorted(sources.select(target)))
->>>>>>> 17019221
     if fingerprint_extra:
       fingerprint_extra(sha)
     return CacheKey(target.id, sha.hexdigest(), len(actual_srcs), actual_srcs)
@@ -146,13 +136,8 @@
     Useful primarily in tests. Normally we use key_for_target().
     """
     sha = hashlib.sha1()
-<<<<<<< HEAD
     actual_srcs = self._sources_hash(sha, sources)
     return CacheKey(id, sha.hexdigest(), len(actual_srcs), actual_srcs)
-=======
-    num_sources = self._sources_hash(sha, maybe_list(sources))
-    return CacheKey(id, sha.hexdigest(), num_sources)
->>>>>>> 17019221
 
   def _walk_paths(self, paths):
     """Recursively walk the given paths.
