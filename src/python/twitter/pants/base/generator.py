--- conflicted
+++ resolved
@@ -16,29 +16,12 @@
 
 from __future__ import print_function
 
-import collections
 import pprint
 import pystache
 
-<<<<<<< HEAD
+from twitter.common.lang import Compatibility
 from twitter.pants.base.mustache import MustacheRenderer
 
-=======
-from twitter.common.lang import Compatibility
-
-def _expand(map):
-  # Pystache can't handle sets so convert to lists.
-  map = dict((k, list(v) if isinstance(v, collections.Set) else v) for k, v in map.items())
-
-  # Add foo? for each foo in the map that evaluates to true.
-  # Mustache needs this, especially in cases where foo is a list: there is no way to render a
-  # block exactly once iff a list is not empty.
-  # Note: if the original map contains foo?, it will take precedence over our synthetic foo?.
-  map.update((k + '?', True) for k, v in map.items() if v and not k.endswith('?'))
-
-  return map
-
->>>>>>> 17019221
 
 class TemplateData(dict):
   """Encapsulates data for a mustache template as a property-addressable read-only map-like struct.
