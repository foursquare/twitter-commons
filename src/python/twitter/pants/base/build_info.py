# ==================================================================================================
# Copyright 2012 Twitter, Inc.
# --------------------------------------------------------------------------------------------------
# Licensed under the Apache License, Version 2.0 (the "License");
# you may not use this work except in compliance with the License.
# You may obtain a copy of the License in the LICENSE file, or at:
#
#  http://www.apache.org/licenses/LICENSE-2.0
#
# Unless required by applicable law or agreed to in writing, software
# distributed under the License is distributed on an "AS IS" BASIS,
# WITHOUT WARRANTIES OR CONDITIONS OF ANY KIND, either express or implied.
# See the License for the specific language governing permissions and
# limitations under the License.
# ==================================================================================================

import getpass
import socket
<<<<<<< HEAD
import subprocess
from time import localtime, strftime, time

def safe_call(cmd):
  po = subprocess.Popen(cmd, stdout=subprocess.PIPE, stderr=subprocess.PIPE)
  so, se = po.communicate()
  if po.returncode == 0:
    return so
  return ""
=======
>>>>>>> 17019221

from collections import namedtuple
from time import strftime, localtime

<<<<<<< HEAD
BuildInfo = namedtuple('BuildInfo', 'epochtime date time timestamp branch tag sha name machine path')
=======
from twitter.pants import get_buildroot, get_scm
>>>>>>> 17019221

BuildInfo = namedtuple('BuildInfo', 'date time timestamp branch tag sha user machine path')

def get_build_info(scm=None):
  """Calculates the current BuildInfo using the supplied scm or else the globally configured one."""
  buildroot = get_buildroot()
  scm = scm or get_scm()

<<<<<<< HEAD
  epochnow = time()
  now = localtime(epochnow)
=======
  revision = scm.commit_id
  tag = scm.tag_name or 'none'
  branchname = scm.branch_name or revision
  now = localtime()
>>>>>>> 17019221
  return BuildInfo(
    epochtime=epochnow,  # A double, so we get subsecond precision for id purposes.
    date=strftime('%A %b %d, %Y', now),
    time=strftime('%H:%M:%S', now),
    timestamp=strftime('%m.%d.%Y %H:%M', now),
    branch=branchname,
    tag=tag,
    sha=revision,
    user=getpass.getuser(),
    machine=socket.gethostname(),
    path=buildroot)<|MERGE_RESOLUTION|>--- conflicted
+++ resolved
@@ -16,9 +16,13 @@
 
 import getpass
 import socket
-<<<<<<< HEAD
 import subprocess
+
+from collections import namedtuple
 from time import localtime, strftime, time
+
+from twitter.pants import get_buildroot, get_scm
+
 
 def safe_call(cmd):
   po = subprocess.Popen(cmd, stdout=subprocess.PIPE, stderr=subprocess.PIPE)
@@ -26,34 +30,22 @@
   if po.returncode == 0:
     return so
   return ""
-=======
->>>>>>> 17019221
 
-from collections import namedtuple
-from time import strftime, localtime
 
-<<<<<<< HEAD
-BuildInfo = namedtuple('BuildInfo', 'epochtime date time timestamp branch tag sha name machine path')
-=======
-from twitter.pants import get_buildroot, get_scm
->>>>>>> 17019221
+BuildInfo = namedtuple('BuildInfo', 'epochtime date time timestamp branch tag sha user machine path')
 
-BuildInfo = namedtuple('BuildInfo', 'date time timestamp branch tag sha user machine path')
 
 def get_build_info(scm=None):
   """Calculates the current BuildInfo using the supplied scm or else the globally configured one."""
   buildroot = get_buildroot()
   scm = scm or get_scm()
 
-<<<<<<< HEAD
   epochnow = time()
   now = localtime(epochnow)
-=======
   revision = scm.commit_id
   tag = scm.tag_name or 'none'
   branchname = scm.branch_name or revision
-  now = localtime()
->>>>>>> 17019221
+
   return BuildInfo(
     epochtime=epochnow,  # A double, so we get subsecond precision for id purposes.
     date=strftime('%A %b %d, %Y', now),
